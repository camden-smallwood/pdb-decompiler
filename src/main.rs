mod cpp;
mod reorganize;
mod tabbed;

use pdb2::FallibleIterator;
use std::{
    cell::RefCell,
    collections::HashMap,
    error::Error,
    fs::{self, File, OpenOptions},
    io::Write,
    num,
    path::{Path, PathBuf},
    rc::Rc,
};
use structopt::StructOpt;

#[derive(Clone, Debug, StructOpt)]
#[structopt(name = "pdb-decompiler", about = "A tool to decompile MSVC PDB files to C++ source code.")]
struct Options {
    /// The output directory to dump all C++ code to.
    #[structopt(short, long, parse(from_os_str))]
    out: Option<PathBuf>,

    /// The file path to the MSVC PDB file to decompile.
    #[structopt(short, long)]
    pdb: Option<PathBuf>,

    /// The base address to add when resolving an RVA. (Optional)
    #[structopt(short, long, parse(try_from_str = parse_base_address))]
    base_address: Option<u64>,

    /// Whether to generate IDA script statements that export pseudocode to their appropriate source files.
    #[structopt(long)]
    export_pseudocode_to_files: bool,

    /// Whether to generate IDA script statements that export pseudocode to a JSON mapping file.
    #[structopt(long)]
    export_pseudocode_to_json: bool,

    /// Whether to generate IDA script statements that try to set function types.
    #[structopt(long)]
    export_function_types: bool,

    /// Whether to write extra block level information.
    #[structopt(long)]
    verbose_blocks: bool,

    /// The file containing all function pseudocode in a JSON mapping. (Optional)
    #[structopt(long)]
    pseudocode_json_path: Option<PathBuf>,

    /// The loaded JSON value containing the mapping with all function pseudocode.
    pseudocode_json: Option<serde_json::Value>,

    /// Whether to include scope information in decompiled function stubs. (Experimental)
    #[structopt(short, long)]
    unroll_functions: bool,

    /// The file path to the MSVC PDB file to decompile for extra function scope information.
    #[structopt(long)]
    function_scopes_pdb: Option<PathBuf>,

    /// The output directory to dump all function scopes C++ code to.
    #[structopt(long)]
    function_scopes_out: Option<PathBuf>,

    /// Whether to reorganize generated C++ code to Bungie's coding standards. (Experimental)
    #[structopt(short, long)]
    reorganize: bool,
}

fn parse_base_address(src: &str) -> Result<u64, num::ParseIntError> {
    u64::from_str_radix(src.trim_start_matches("0x"), 16)
}

#[inline(always)]
fn sanitize_path<S: AsRef<str>>(path: S) -> String {
    let mut result = path.as_ref().to_string().replace('\\', "/");

    if let Some((_, rest)) = result.split_once(':') {
        result = rest.to_string();
    }

    result
}

#[inline(always)]
pub fn canonicalize_path(out_path: &str, root_path: &str, path: &str, is_directory: bool) -> PathBuf {
    let path = PathBuf::from(format!(
        "{}/{}{}",
        out_path,
        if path.contains(':') {
            sanitize_path(path)
        } else {
            format!("{}/{}", sanitize_path(root_path), sanitize_path(path))
        },
        if is_directory { "/" } else { "" },
    ));

    if !path.exists() {
        if is_directory {
            if !path.exists() && let Err(e) = fs::create_dir_all(path.clone()) {
                panic!("Failed to create directory \"{}\": {e}", path.to_string_lossy());
            }
        } else {
            if let Some(parent_path) = path.parent()
                && let Err(e) = fs::create_dir_all(parent_path)
            {
                panic!(
                    "Failed to create parent directories for file \"{}\": {e}",
                    path.to_string_lossy(),
                );
            }
    
            if let Err(e) = File::create(path.clone()) {
                panic!("Failed to create file \"{}\": {e}", path.to_string_lossy());
            }
        }
    }

    match path.canonicalize() {
        Ok(x) => x.to_string_lossy().replace(out_path, "").trim_start_matches("\\\\?\\").into(),
        Err(e) => panic!("Failed to canonicalize path \"{}\": {e}", path.to_string_lossy())
    }
}

fn main() -> Result<(), Box<dyn Error>> {
    let mut options = Options::from_args();
    
    if let Some(out) = options.out.as_mut() {
        if !out.is_dir() {
            *out = PathBuf::from(format!("{}/", out.to_string_lossy()));
        }

        *out = canonicalize_path(out.to_str().unwrap_or(""), "", "", true);
    }

    let mut function_scopes_modules = None;

    if options.function_scopes_pdb.is_some() {
        let mut options2 = options.clone();
        options2.pdb = options2.function_scopes_pdb.take();
        options2.export_pseudocode_to_files = false;
        options2.export_pseudocode_to_json = false;
        options2.export_function_types = false;
        options2.verbose_blocks = false;
        options2.pseudocode_json_path = None;
        options2.pseudocode_json = None;
        options2.unroll_functions = true;
        options2.function_scopes_pdb = None;
        options2.function_scopes_out = None;
        options2.reorganize = false;
        options2.out = options.function_scopes_out.take();
        
        let pdb_path = options2.pdb.clone().ok_or("PDB path not provided")?;
        let pdb = pdb2::PDB::open(File::open(pdb_path)?)?;

        match decompile_pdb(&options2, pdb, None) {
            Ok(modules) => function_scopes_modules = Some(modules),
            Err(error) => println!("ERROR: could not decompile PDB because it {error}"),
        }
    }

    let pdb_path = options.pdb.clone().ok_or("PDB path not provided")?;
    let pdb = pdb2::PDB::open(File::open(pdb_path)?)?;

    if let Some(pseudocode_json_path) = options.pseudocode_json_path.clone() {
        let file = std::fs::File::open(pseudocode_json_path)?;
        let pseudocode_json = serde_json::from_reader(file).ok();
        options.pseudocode_json = pseudocode_json.unwrap();
    }

    if let Err(error) = decompile_pdb(&options, pdb, function_scopes_modules) {
        println!("ERROR: could not decompile PDB because it {error}");
    }

    Ok(())
}

#[inline(always)]
fn decompile_pdb(options: &Options, mut pdb: pdb2::PDB<File>, function_scopes_modules: Option<HashMap<String, cpp::Module>>) -> Result<HashMap<String, cpp::Module>, Box<dyn Error>> {
    let debug_info = pdb.debug_information().map_err(|e| format!("does not contain debug information: {e}"))?;
    let machine_type = debug_info.machine_type().unwrap_or(pdb2::MachineType::Unknown);
    
    let mut class_table = vec![];
    let mut type_sizes = HashMap::new();

    let address_map = pdb.address_map().map_err(|e| format!("does not contain an address map: {e}"))?;
    
    let string_table = pdb.string_table().ok(); // this isn't present in older versions, so we make it optional

    let type_info = pdb.type_information().map_err(|e| format!("does not contain type information: {e}"))?;
    let mut type_finder = type_info.finder();

    let id_info = pdb.id_information().map_err(|e| format!("does not contain id information: {e}"))?;
    let mut id_finder = id_info.finder();

    let global_symbols = pdb.global_symbols().map_err(|e| format!("does not contain global symbol information: {e}"))?;

    let mut modules = HashMap::new();

    let out_path = options.out.as_ref().ok_or_else(|| "Out path not supplied".to_string())?;
    fs::create_dir_all(out_path.clone())?;

    let mut script_file = File::create(out_path.join("ida_script.py"))?;
    writeln!(script_file, "{}", include_str!("../ida_script_base.py"))?;
    
    process_type_information(
        options,
        &mut class_table,
        &mut type_sizes,
        machine_type,
        &type_info,
        &mut type_finder,
        id_info.is_empty(),
    ).map_err(|e| format!("failed to process type info: {e}"))?;
    
    process_id_information(
        options,
        &mut class_table,
        &mut type_sizes,
        machine_type,
        string_table.as_ref(),
        &id_info,
        &mut id_finder,
        &type_info,
        &mut type_finder,
        &mut modules,
    )
    .map_err(|e| format!("failed to process id info: {e}"))?;

    process_modules(
        options,
        &mut class_table,
        &mut type_sizes,
        machine_type,
        options.base_address,
        &mut pdb,
        &address_map,
        string_table.as_ref(),
        &debug_info,
        &global_symbols,
        &mut id_finder,
        &type_info,
        &type_finder,
        &mut modules,
        &mut script_file,
        function_scopes_modules,
    )?;

    if options.export_pseudocode_to_json {
        writeln!(script_file)?;
        writeln!(script_file, "with open('pseudocode.json', 'wb') as outfile:")?;
        writeln!(script_file, "    outfile.write('{{'.encode('utf-8'))")?;
        writeln!(script_file, "    if len(json_lines) > 0:")?;
        writeln!(script_file, "        last_line = json_lines[-1]")?;
        writeln!(script_file, "        if last_line.endswith(',\\n'):")?;
        writeln!(script_file, "            json_lines[-1] = last_line.removesuffix(',\\n') + '\\n'")?;
        writeln!(script_file, "        for json_line in json_lines:")?;
        writeln!(script_file, "            outfile.write(json_line.encode('utf-8'))")?;
        writeln!(script_file, "    outfile.write('}}'.encode('utf-8'))")?;
        writeln!(script_file)?;
    }

    writeln!(script_file, "print(\"Done.\")")?;

    Ok(modules)
}

#[inline(always)]
fn process_type_information<'a>(
    options: &Options,
    class_table: &mut Vec<Rc<RefCell<cpp::Class>>>,
    type_sizes: &mut HashMap<String, u64>,
    machine_type: pdb2::MachineType,
    type_info: &'a pdb2::TypeInformation,
    type_finder: &mut pdb2::TypeFinder<'a>,
    export_all: bool,
) -> pdb2::Result<()> {
    let mut type_iter = type_info.iter();

    let mut exported_forward_reference_indices = vec![];
    let mut exported_type_indices = vec![];

    while let Ok(Some(type_item)) = type_iter.next() {
        type_finder.update(&type_iter);
        
        let type_data = match type_item.parse() {
            Ok(x) => x,
            Err(e) => {
                println!("WARNING: Failed to parse type: {e} - {type_item:#?}");
                continue;
            }
        };

        if let Some((name, size)) = match type_data.clone() {
            pdb2::TypeData::Class(class_type) => Some((class_type.name.to_string().to_string(), class_type.size)),
            pdb2::TypeData::Union(union_type) => Some((union_type.name.to_string().to_string(), union_type.size)),
            _ => None,
        } {
            if size != 0 {
                *type_sizes.entry(name).or_default() = size;
            }
        }

        if let Some(forward_reference) = match type_data {
            pdb2::TypeData::Class(class_type) => Some(class_type.properties.forward_reference()),
            pdb2::TypeData::Enumeration(enum_type) => Some(enum_type.properties.forward_reference()),
            pdb2::TypeData::Union(union_type) => Some(union_type.properties.forward_reference()),
            _ => None,
        } {
            if forward_reference {
                if export_all {
                    exported_forward_reference_indices.push(type_item.index());
                }
            } else {
                if export_all {
                    exported_type_indices.push(type_item.index());
                }
            }
        }
    }

    if exported_type_indices.is_empty() && exported_forward_reference_indices.is_empty() {
        return Ok(());
    }

    let exported_path = PathBuf::from(format!("{}/exported.h", options.out.as_ref().unwrap().to_string_lossy()));

    let mut module = cpp::Module::default();
    module.path = exported_path.clone();

    for type_index in exported_forward_reference_indices {
        if let Err(e) = module.add_type_definition(class_table, type_sizes, machine_type, type_info, type_finder, type_index, 0) {
            panic!("{e}");
        }
    }

    for type_index in exported_type_indices {
        if let Err(e) = module.add_type_definition(class_table, type_sizes, machine_type, type_info, type_finder, type_index, 0) {
            panic!("{e}");
        }
    }

    if let Some(parent_path) = exported_path.parent()
        && let Err(e) = fs::create_dir_all(parent_path)
    {
        panic!("{e}");
    }

    let mut file = if exported_path.exists() {
        match OpenOptions::new().write(true).append(true).open(exported_path.clone()) {
            Ok(x) => x,
            Err(e) => panic!("{e}: {}", exported_path.to_string_lossy()),
        }
    } else {
        match File::create(exported_path.clone()) {
            Ok(x) => x,
            Err(e) => panic!("{e}: {}", exported_path.to_string_lossy()),
        }
    };

    if let Err(e) = write!(file, "{module}") {
        panic!("{e}");
    }

    Ok(())
}

#[inline(always)]
fn process_id_information<'a>(
    options: &Options,
    class_table: &mut Vec<Rc<RefCell<cpp::Class>>>,
    type_sizes: &mut HashMap<String, u64>,
    machine_type: pdb2::MachineType,
    string_table: Option<&pdb2::StringTable>,
    id_info: &'a pdb2::IdInformation,
    id_finder: &mut pdb2::IdFinder<'a>,
    type_info: &'a pdb2::TypeInformation,
    type_finder: &mut pdb2::TypeFinder<'a>,
    modules: &mut HashMap<String, cpp::Module>,
) -> pdb2::Result<()> {
    let mut id_iter = id_info.iter();

    while let Some(id) = id_iter.next()? {
        id_finder.update(&id_iter);

        let id_data = match id.parse() {
            Ok(id_data) => id_data,
            Err(e) => {
                println!("WARNING: failed to parse id: {e}");
                continue;
            }
        };

        match id_data {
            pdb2::IdData::BuildInfo(build_info) => {
                let mut module = cpp::Module::default();
                module.add_build_info(options.out.as_ref().unwrap(), id_finder, build_info)?;

                let module_key = module.path.to_string_lossy().to_lowercase().to_string();
                if module_key.is_empty() {
                    continue;
                }
                
                if let Some(old_module) = modules.insert(module_key.clone(), module) {
                    let module = modules.get_mut(&module_key).unwrap();
                    module.headers = old_module.headers;
                    module.members = old_module.members;
                }
            }
            
            pdb2::IdData::UserDefinedTypeSource(data) => {
                let module_path = match data.source_file {
                    pdb2::UserDefinedTypeSourceFileRef::Local(id) => match id_finder.find(id) {
                        Ok(item) => match item.parse() {
                            Ok(pdb2::IdData::String(source_file)) => sanitize_path(&source_file.name.to_string()),
                            Ok(data) => panic!("invalid UDT source file id: {:#?}", data),
                            Err(error) => panic!("failed to parse UDT source file id: {error}"),
                        },

                        Err(error) => panic!("failed to find UDT source file id: {error}"),
                    },

                    pdb2::UserDefinedTypeSourceFileRef::Remote(_, source_line_ref) => {
                        sanitize_path(&source_line_ref.to_string_lossy(string_table.unwrap())?)
                    }
                };

                modules
                    .entry(module_path.to_lowercase())
                    .or_insert_with(|| cpp::Module::default().with_path(module_path.into()))
                    .add_type_definition(class_table, type_sizes, machine_type, type_info, type_finder, data.udt, data.line)?;
            }

            _ => {}
        }
    }

    Ok(())
}

#[inline(always)]
fn load_section_contributions(
    debug_info: &pdb2::DebugInformation,
) -> pdb2::Result<Vec<pdb2::DBISectionContribution>> {
    let mut result = vec![];
    let mut section_contributions = debug_info.section_contributions()?;

    while let Some(section_contribution) = section_contributions.next()? {
        result.push(section_contribution);
    }

    Ok(result)
}

#[inline(always)]
fn load_module_global_symbols<'a>(
    debug_info: &pdb2::DebugInformation,
    global_symbols: &'a pdb2::SymbolTable,
) -> Result<HashMap<String, Vec<pdb2::SymbolData<'a>>>, Box<dyn Error>> {
    let section_contributions = load_section_contributions(debug_info)?;
    
    let modules = debug_info.modules()?.collect::<Vec<_>>()?;

    let mut prev_module_name = None;

    let mut module_global_symbols = HashMap::new();

    let mut global_symbols_iter = global_symbols.iter();

    loop {
        let symbol = match global_symbols_iter.next() {
            Ok(Some(symbol)) => symbol,
            Ok(None) => break,
            Err(_) => {
                // println!("WARNING: failed to get next symbol: {e}");
                break;
            }
        };

        let symbol_data = match symbol.parse() {
            Ok(symbol_data) => symbol_data,
            Err(e) => {
                println!("WARNING: failed to parse symbol data, skipping 1: {e}");
                continue;
            }
        };

        match symbol_data {
            pdb2::SymbolData::UserDefinedType(_) if prev_module_name.is_some() => {
                let module_name = prev_module_name.clone().unwrap();

                // println!("Inserting global UDT into previous module \"{module_name}\": {symbol_data:#?}");

                module_global_symbols.entry(module_name).or_insert_with(Vec::new).push(symbol_data.clone());
            }

            pdb2::SymbolData::ProcedureReference(pdb2::ProcedureReferenceSymbol { module: Some(module), .. }) => {
                let referenced_module = modules.get(module as usize).unwrap();

                let module_name = referenced_module.module_name().to_string();
                prev_module_name = Some(module_name.clone());

                // println!("Found referenced module \"{module_name}\" in global symbol {symbol_data:#?}");

                module_global_symbols.entry(module_name).or_insert_with(Vec::new).push(symbol_data.clone());
            }

            pdb2::SymbolData::Public(pdb2::PublicSymbol { offset, .. })
            | pdb2::SymbolData::Data(pdb2::DataSymbol { offset, .. })
            | pdb2::SymbolData::ThreadStorage(pdb2::ThreadStorageSymbol { offset, .. })
            | pdb2::SymbolData::Procedure(pdb2::ProcedureSymbol { offset, .. }) => {
                for contribution in section_contributions.iter() {
                    let contributing_module = modules.get(contribution.module as usize).unwrap();

                    if offset >= contribution.offset && offset < contribution.offset + contribution.size {
                        let module_name = contributing_module.module_name().to_string();
                        prev_module_name = Some(module_name.clone());

                        // println!("Found contributing module \"{module_name}\" in global symbol {symbol_data:#?}");

                        module_global_symbols.entry(module_name).or_insert_with(Vec::new).push(symbol_data.clone());
                        break;
                    }
                }
            }

            pdb2::SymbolData::Constant(_) => {}

            _ => {
                println!("WARNING: found unused global symbol {symbol_data:?}");
            }
        }
    }

    Ok(module_global_symbols)
}

#[inline(always)]
fn process_modules<'a>(
    options: &Options,
    class_table: &mut Vec<Rc<RefCell<cpp::Class>>>,
    type_sizes: &mut HashMap<String, u64>,
    machine_type: pdb2::MachineType,
    base_address: Option<u64>,
    pdb: &mut pdb2::PDB<File>,
    address_map: &pdb2::AddressMap,
    string_table: Option<&pdb2::StringTable>,
    debug_info: &pdb2::DebugInformation,
    global_symbols: &'a pdb2::SymbolTable,
    id_finder: &mut pdb2::IdFinder,
    type_info: &pdb2::TypeInformation,
    type_finder: &pdb2::TypeFinder,
    modules: &mut HashMap<String, cpp::Module>,
    script_file: &mut File,
    function_scopes_modules: Option<HashMap<String, cpp::Module>>,
) -> Result<(), Box<dyn Error>> {
    let module_global_symbols = load_module_global_symbols(debug_info, global_symbols)
        .map_err(|e| format!("failed to load module global symbol info: {e}"))?;

    let mut module_iter = debug_info.modules().map_err(|e| format!("does not contain debug module info: {e}"))?;

    while let Some(ref module) = module_iter.next().map_err(|e| format!("failed to get next debug module info: {e}"))? {
        let module_info = match pdb.module_info(module)? {
            Some(module_info) => module_info,
            None => {
                // println!("module has no info: {} - {}", module.module_name(), module.object_file_name());
                continue;
            }
        };

        if let Err(_) = process_module(
            options,
            class_table,
            type_sizes,
            machine_type,
            base_address,
            address_map,
            string_table,
            id_finder,
            type_info,
            type_finder,
            &module_global_symbols,
            modules,
            script_file,
            module,
            &module_info,
        ) {
            // println!("WARNING: failed to parse module, skipping: {e} - {module:#?}");
            continue;
        }
    }

    //
    // Finalize module debug information
    //

    let mut header_modules = HashMap::new();

    for (_, module) in modules.iter_mut() {
        //
        // Clean up include paths and generate modules for them
        //

        let mut headers = vec![];

        for (header_path, is_global) in module.headers.iter() {
            let header_module_key = header_path.to_string_lossy().to_lowercase().to_string();

            if !header_modules.contains_key(&header_module_key) {
                header_modules.insert(header_module_key.clone(), cpp::Module::default().with_path(header_path.clone()));
            }

            if let Some(pch_file_name) = module.pch_file_name.as_ref() {
                let pch_module_key = pch_file_name.to_string_lossy().to_lowercase().to_string();
                
                if header_module_key == pch_module_key {
                    continue;
                }
            }

            let mut modified_path = None;

            for dir_path in module.additional_include_dirs.iter() {
                let dir_path = dir_path.to_string_lossy().to_lowercase().to_string();
                let dir_path_len = dir_path.len();

                if dir_path_len < header_module_key.len() && header_module_key.starts_with(dir_path.as_str()) {
                    modified_path = Some((header_module_key[dir_path_len..].to_string().into(), true));
                    break;
                }
            }

            headers.push(match modified_path {
                Some(x) => x,
                None => (header_path.clone(), *is_global),
            });
        }

        module.headers.clear();
        module.headers.extend(headers);

        //
        // Sort module members by line number
        //

        let mut storage: Vec<(u32, cpp::ModuleMember)> = vec![];
        let mut prev_line = 0;

        for u in module.members.iter() {
            match u {
                cpp::ModuleMember::Class(x) => {
                    storage.push((x.borrow().line, u.clone()));
                    prev_line = x.borrow().line;
                }

                cpp::ModuleMember::Enum(x) => {
                    storage.push((x.line, u.clone()));
                    prev_line = x.line;
                }

                cpp::ModuleMember::Data { line: Some(line), .. } => {
                    storage.push((*line, u.clone()));
                    prev_line = *line;
                }

                cpp::ModuleMember::ThreadStorage { line: Some(line), .. } => {
                    storage.push((*line, u.clone()));
                    prev_line = *line;
                }

                cpp::ModuleMember::Procedure(cpp::Procedure { line: Some(line), .. }) => {
                    storage.push((*line, u.clone()));
                    prev_line = *line;
                }

                _ => {
                    prev_line += 1;
                    storage.push((prev_line, u.clone()));
                }
            }
        }

        storage.sort_by(|a, b| a.0.cmp(&b.0));
        module.members = storage.iter().map(|m| m.1.clone()).collect::<Vec<_>>();

        //
        // Replace nested type declarations and anonymous field types with their full types
        //
        
        let mut new_members = vec![];
        let mut remove_class_names = vec![];
        let mut remove_enum_names = vec![];

        for i in 0..module.members.len() {
            match &module.members[i] {
                cpp::ModuleMember::Class(class_data) => {
                    fix_nested_types(module.members.as_slice(), i, class_data.clone(), &mut remove_class_names, &mut remove_enum_names);
                    new_members.push(cpp::ModuleMember::Class(class_data.clone()));
                }

                _ => {
                    new_members.push(module.members[i].clone());
                }
            }
        }

        for class_name in remove_class_names.into_iter().rev() {
            for i in (0..module.members.len()).rev() {
                if let cpp::ModuleMember::Class(class_data) = &module.members[i]
                    && class_data.borrow().name == class_name
                {
                    module.members.remove(i);
                }
            }
        }

        for enum_name in remove_enum_names.into_iter().rev() {
            for i in (0..module.members.len()).rev() {
                if let cpp::ModuleMember::Enum(enum_data) = &module.members[i]
                    && enum_data.name == enum_name
                {
                    module.members.remove(i);
                }
            }
        }
        
        for i in (0..module.members.len()).rev() {
            if let cpp::ModuleMember::Class(class_data) = &module.members[i] {
                let is_nested_type = {
                    let class_data = class_data.borrow();
                    if let Some(properties) = class_data.properties.as_ref() {
                        properties.is_nested_type()
                    } else {
                        false
                    }
                };

                if is_nested_type {
                    // let class_kind = match class_data.borrow().kind {
                    //     Some(pdb2::ClassKind::Class) => "class",
                    //     Some(pdb2::ClassKind::Struct) => "struct",
                    //     Some(pdb2::ClassKind::Interface) => "interface",
                    //     None if class_data.borrow().is_union => "union",
                    //     None => todo!(),
                    // };
                    // println!("WARNING: Removing unreferenced nested {class_kind} in toplevel: \"{}\" in \"{}\"", class_data.borrow().name, module.path.display());
                    module.members.remove(i);
                }
            }

            if let cpp::ModuleMember::Enum(enum_data) = &module.members[i]
                && enum_data.properties.is_nested_type()
            {
                // println!("WARNING: Removing unreferenced nested enum in toplevel: \"{}\" in \"{}\"", enum_data.name, module.path.display());
                module.members.remove(i);
            }
        }
    }

    for (k, v) in header_modules {
        if !modules.contains_key(&k) {
            modules.insert(k, v);
        }
    }

    //
    // Include extra function scopes if present
    //

    if let Some(function_scopes_modules) = function_scopes_modules.as_ref() {
        for function_scopes_module in function_scopes_modules.values() {
            for module in modules.values_mut() {
                if module.path.file_stem() == function_scopes_module.path.file_stem() {
                    for function_scope_member in function_scopes_module.members.iter() {
                        let cpp::ModuleMember::Procedure(function_scope_procedure) = function_scope_member else {
                            continue;
                        };

                        if function_scope_procedure.body.as_ref().map(|b| b.statements.is_empty()).unwrap_or(true) {
                            continue;
                        }

                        let Some(member) = module.members.iter_mut().find(|m| {
                            let cpp::ModuleMember::Procedure(p) = m else {
                                return false;
                            };

                            p.body.is_some() && p.signature == function_scope_procedure.signature
                        }) else {
                            continue;
                        };

                        let cpp::ModuleMember::Procedure(procedure) = member else {
                            unreachable!()
                        };

                        let Some(procedure_body) = procedure.body.as_mut() else {
                            unreachable!();
                        };
                        
                        if !procedure_body.statements.is_empty() {
                            procedure_body.statements.push(cpp::Statement::EmptyLine);
                        }

                        procedure_body.statements.push(cpp::Statement::Comment("debug:".to_string()));
                        procedure_body.statements.push(cpp::Statement::Commented(Box::new(
                            cpp::Statement::Block(cpp::Block {
                                address: if options.verbose_blocks {
                                    function_scope_procedure.body.as_ref().unwrap().address.clone()
                                } else {
                                    None
                                },
                                statements: function_scope_procedure.body.as_ref().unwrap().statements.clone(),
                            }),
                        )));
                    }
                }
            }
        }
    }

    //
    // Find `c_enum` and `c_flags` typedefs
    //

    let mut compound_enums = vec![];

    if options.reorganize {
        reorganize::collect_compound_enums(modules, &mut compound_enums);
    }
    
    //
    // Post-process and write modules to file
    //

    for module in modules.values_mut() {
        let path = PathBuf::from(sanitize_path(format!(
            "{}/{}",
            options.out.as_ref().unwrap().to_string_lossy(),
            module.path.to_string_lossy().trim_start_matches('/'),
        )));

        //
        // Reorganize module members if requested
        //

        if options.reorganize {
            reorganize::reorganize_module_members(
                class_table,
                type_sizes,
                machine_type,
                type_info,
                type_finder,
                module,
                compound_enums.as_slice(),
            )?;
        }

        //
        // Write the module out to its file
        //

        if let Some(parent_path) = path.parent() {
            if let Err(e) = fs::create_dir_all(parent_path) {
                panic!("Failed to create directory: \"{}\" - {e}", parent_path.display())
            }
        }

        let mut file = if path.exists() {
            match OpenOptions::new().write(true).append(true).open(path.clone()) {
                Ok(x) => x,
                Err(e) => panic!("Failed to append to file: \"{}\" - {e}", path.display()),
            }
        } else {
            match File::create(path.clone()) {
                Ok(x) => x,
                Err(e) => panic!("Failed to create file: \"{}\" - {e}", path.display()),
            }
        };

        if let Err(e) = write!(file, "{module}") {
            panic!("Failed to write to file: \"{}\" - {e}", path.display());
        }
    }

    Ok(())
}

fn fix_nested_types(
    module_members: &[cpp::ModuleMember],
    module_member_index: usize,
    class_data: Rc<RefCell<cpp::Class>>,
    remove_class_names: &mut Vec<String>,
    remove_enum_names: &mut Vec<String>,
) {
    let class_name = class_data.borrow().name.clone();
    let mut new_members = class_data.borrow_mut().members.clone();

    for class_member in new_members.iter_mut() {
        match class_member {
            cpp::ClassMember::Class(nested_class) => {
                let is_declaration = nested_class.borrow().is_declaration;
                let nested_name = nested_class.borrow().name.clone();
                let full_name = format!("{}::{}", class_name, nested_name);

                if is_declaration {
                    let found = module_members.iter().enumerate().find(|&(i, m)| {
                        if module_member_index == i {
                            return false;
                        }

                        let cpp::ModuleMember::Class(other_class) = m else {
                            return false;
                        };

                        other_class.borrow().name == full_name
                    });

                    if let Some((_, found_member)) = found {
                        let cpp::ModuleMember::Class(other_class) = found_member else {
                            unreachable!()
                        };

                        let mut nested_class = nested_class.borrow_mut();
                        nested_class.is_declaration = false;
                        nested_class.size = other_class.borrow().size;
                        nested_class.base_classes = other_class.borrow().base_classes.clone();
                        nested_class.members = other_class.borrow().members.clone();

                        let nested_depth = nested_class.depth + 1;

                        for member in nested_class.members.iter_mut() {
                            match member {
                                cpp::ClassMember::Class(inner_class) => inner_class.borrow_mut().depth = nested_depth,
                                cpp::ClassMember::Enum(inner_enum) => inner_enum.depth = nested_depth,
                                _ => {}
                            }
                        }
                    }
                }

                fix_nested_types(module_members, module_member_index, nested_class.clone(), remove_class_names, remove_enum_names);
                
                if !remove_class_names.contains(&full_name) {
                    remove_class_names.push(full_name);
                }
            }

            cpp::ClassMember::Enum(nested_enum) => {
                let full_name = format!("{}::{}", class_name, nested_enum.name);
                
                if nested_enum.is_declaration {
                    let found = module_members.iter().enumerate().find(|&(i, m)| {
                        if module_member_index == i {
                            return false;
                        }

                        let cpp::ModuleMember::Enum(other_enum) = m else {
                            return false;
                        };

                        other_enum.name == full_name
                    });

                    if let Some((_, found_member)) = found {
                        let cpp::ModuleMember::Enum(other_enum) = found_member else {
                            unreachable!()
                        };

                        nested_enum.is_declaration = false;
                        nested_enum.underlying_type_name = other_enum.underlying_type_name.clone();
                        nested_enum.size = other_enum.size;
                        nested_enum.values = other_enum.values.clone();
                    }
                }

                if !remove_enum_names.contains(&full_name) {
                    remove_enum_names.push(full_name);
                }
            }

            cpp::ClassMember::Field(field) => {
                if field.type_name.contains("::<unnamed") {
                    let parts = field.type_name.split("::").collect::<Vec<_>>();

                    if !parts.is_empty() && parts.last().unwrap().starts_with("<unnamed") {
                        let full_name = field.type_name.clone();

                        let found = module_members.iter().enumerate().find(|&(i, m)| {
                            if module_member_index == i {
                                return false;
                            }

                            let cpp::ModuleMember::Class(other_class) = m else {
                                return false;
                            };

                            other_class.borrow().name == full_name
                        });

                        if let Some((_, found_member)) = found {
                            let cpp::ModuleMember::Class(other_class) = found_member else {
                                unreachable!()
                            };

                            fix_nested_types(module_members, module_member_index, other_class.clone(), remove_class_names, remove_enum_names);

                            let mut other_class = other_class.borrow().clone();
                            other_class.name = String::new();
                            other_class.depth = class_data.borrow().depth + 1;
                            
                            field.type_name = other_class
                                .to_string()
                                .trim_start()
                                .trim_end_matches(";")
                                .to_string();
                        
                            field.display = format!("{} {}", field.type_name, field.name);

                            if !remove_class_names.contains(&full_name) {
                                remove_class_names.push(full_name);
                            }
                        }
                    }
                }
            }

            _ => {}
        }
    }

    class_data.borrow_mut().members = new_members;
}

#[inline(always)]
fn process_module(
    options: &Options,
    class_table: &mut Vec<Rc<RefCell<cpp::Class>>>,
    type_sizes: &mut HashMap<String, u64>,
    machine_type: pdb2::MachineType,
    base_address: Option<u64>,
    address_map: &pdb2::AddressMap,
    string_table: Option<&pdb2::StringTable>,
    id_finder: &mut pdb2::IdFinder,
    type_info: &pdb2::TypeInformation,
    type_finder: &pdb2::TypeFinder,
    module_global_symbols: &HashMap<String, Vec<pdb2::SymbolData>>,
    modules: &mut HashMap<String, cpp::Module>,
    script_file: &mut File,
    module: &pdb2::Module,
    module_info: &pdb2::ModuleInfo,
) -> pdb2::Result<()> {
    let obj_path = get_module_object_file_path(module)?;
    
    let line_program = module_info.line_program()?;
    let line_offsets = get_module_line_program_offsets(&line_program)?;
    
    let (Some(module_file_path), headers) = get_module_file_path_and_header_paths(
        options,
        id_finder,
        module_info,
        &line_program,
        string_table,
        &obj_path,
    )? else { return Ok(()) };

    process_module_global_symbols(
        options,
        class_table,
        type_sizes,
        machine_type,
        base_address,
        address_map,
        string_table,
        id_finder,
        type_info,
        type_finder,
        module_global_symbols,
        &line_offsets,
        modules,
        script_file,
        module,
        &module_file_path,
    )?;

    process_module_local_symbols(
        options,
        class_table,
        type_sizes,
        machine_type,
        base_address,
        address_map,
        string_table,
        id_finder,
        type_info,
        type_finder,
        &line_offsets,
        modules,
        script_file,
        module_info,
        &module_file_path,
    )?;

    let module_path = PathBuf::from(module_file_path);
    let module_key = module_path.to_string_lossy().to_lowercase();

    let mut module_headers = vec![];

    for header_path in headers.iter() {
        let header_module_key = header_path.to_string_lossy().to_lowercase().to_string();

        if !modules.contains_key(&header_module_key) {
            modules.insert(header_module_key.clone(), cpp::Module::default().with_path(header_path.clone()));
        }

        module_headers.push((header_path.clone(), false));
    }

    let module = modules.entry(module_key).or_insert_with(|| cpp::Module::default().with_path(module_path));
    
    for header in module_headers {
        if !module.headers.contains(&header) {
            module.headers.push(header);
        }
    }

    Ok(())
}

#[inline(always)]
fn get_module_object_file_path(
    module: &pdb2::Module,
) -> pdb2::Result<PathBuf> {
    let mut obj_path = PathBuf::from(sanitize_path(module.module_name()));

    if let Some(file_name) = obj_path.file_name() {
        let file_name = file_name.to_string_lossy();

        if file_name.ends_with(".o") || file_name.ends_with(".obj") {
            let mut parts = file_name.split('.').collect::<Vec<_>>();
            let mut index = None;

            for &ext in cpp::SOURCE_FILE_EXTS {
                if file_name.contains(format!(".{ext}.").as_str()) {
                    for (i, &part) in parts.iter().skip(1).enumerate() {
                        if part == ext {
                            index = Some(i);
                            break;
                        }
                    }
                }
            }

            if let Some(index) = index {
                parts.resize(index, "");
                parts.push("obj");
            }

            obj_path = parts.join(".").into();
        }
    }

    Ok(obj_path)
}

#[inline(always)]
fn get_module_line_program_offsets(
    line_program: &pdb2::LineProgram,
) -> pdb2::Result<HashMap<pdb2::StringRef, HashMap<pdb2::PdbInternalSectionOffset, pdb2::LineInfo>>> {
    let mut line_offsets = HashMap::new();

    for line in line_program.lines().collect::<Vec<_>>()? {
        let file = line_program.get_file_info(line.file_index)?;
        let offsets = line_offsets.entry(file.name).or_insert_with(HashMap::new);

        offsets.entry(line.offset).or_insert(line);
    }

    Ok(line_offsets)
}

#[inline(always)]
fn get_module_file_path_and_header_paths(
    options: &Options,
    id_finder: &mut pdb2::IdFinder,
    module_info: &pdb2::ModuleInfo,
    line_program: &pdb2::LineProgram,
    string_table: Option<&pdb2::StringTable>,
    obj_path: &Path,
) -> pdb2::Result<(Option<PathBuf>, Vec<PathBuf>)> {
    let mut module_file_path = None;
    let mut headers = vec![];

    for file in line_program.files().collect::<Vec<_>>()? {
        let path = PathBuf::from(sanitize_path(&file.name.to_string_lossy(string_table.unwrap())?));

        match path.extension() {
            Some(extension) if cpp::SOURCE_FILE_EXTS.contains(&extension.to_str().unwrap_or(""))
                && path.file_stem().map(|x| x.to_ascii_lowercase()) == obj_path.file_stem().map(|x| x.to_ascii_lowercase()) =>
            {
                module_file_path = Some(path);
            }

            _ => headers.push(path)
        }
    }

    // HACK: Attempt to find a build info symbol
    if module_file_path.is_none() {
        let mut module_symbols = module_info.symbols()?;

        while let Some(symbol_item) = module_symbols.next()? {
            let Ok(pdb2::SymbolData::BuildInfo(build_info)) = symbol_item.parse() else { continue };
            let Ok(id_item) = id_finder.find(build_info.id) else { continue };
            let Ok(pdb2::IdData::BuildInfo(build_info)) = id_item.parse() else { continue };
            
            let mut module = cpp::Module::default();
            module.add_build_info(options.out.as_ref().unwrap(), id_finder, build_info)?;

            if !module.path.as_os_str().is_empty() {
                module_file_path = Some(module.path.clone());
                break;
            }
        }
    }

    // TODO:
    // HACK: Skip compiler generated files or print a warning and skip
    // if module_file_path.is_none() {
    //     match module.module_name().to_string().as_str() {
    //         "* CIL *" | "* Linker *" | "* Linker Generated Manifest RES *" => (),
            
    //         x if x.to_lowercase().ends_with(".dll") => (),
            
    //         _ => println!("WARNING: module has no source file, skipping: {module:#?}")
    //     }

    //     return Ok(());
    // }

    Ok((module_file_path, headers))
}

#[inline(always)]
fn process_module_global_symbols(
    options: &Options,
    class_table: &mut Vec<Rc<RefCell<cpp::Class>>>,
    type_sizes: &mut HashMap<String, u64>,
    machine_type: pdb2::MachineType,
    base_address: Option<u64>,
    address_map: &pdb2::AddressMap,
    string_table: Option<&pdb2::StringTable>,
    id_finder: &mut pdb2::IdFinder,
    type_info: &pdb2::TypeInformation,
    type_finder: &pdb2::TypeFinder,
    module_global_symbols: &HashMap<String, Vec<pdb2::SymbolData>>,
    line_offsets: &HashMap<pdb2::StringRef, HashMap<pdb2::PdbInternalSectionOffset, pdb2::LineInfo>>,
    modules: &mut HashMap<String, cpp::Module>,
    script_file: &mut File,
    module: &pdb2::Module,
    module_file_path: &PathBuf,
) -> pdb2::Result<()> {
    if let Some(global_symbols) = module_global_symbols.get(&module.module_name().to_string()) {
        for symbol_data in global_symbols {
            process_module_symbol_data(
                options,
                class_table,
                type_sizes,
                machine_type,
                base_address,
                address_map,
                string_table,
                id_finder,
                type_info,
                type_finder,
                script_file,
                line_offsets,
                modules,
                module_file_path,
                None,
                symbol_data
            )?;
        }
    }
    
    Ok(())
}

#[inline(always)]
fn process_module_local_symbols(
    options: &Options,
    class_table: &mut Vec<Rc<RefCell<cpp::Class>>>,
    type_sizes: &mut HashMap<String, u64>,
    machine_type: pdb2::MachineType,
    base_address: Option<u64>,
    address_map: &pdb2::AddressMap,
    string_table: Option<&pdb2::StringTable>,
    id_finder: &mut pdb2::IdFinder,
    type_info: &pdb2::TypeInformation,
    type_finder: &pdb2::TypeFinder,
    line_offsets: &HashMap<pdb2::StringRef, HashMap<pdb2::PdbInternalSectionOffset, pdb2::LineInfo>>,
    modules: &mut HashMap<String, cpp::Module>,
    script_file: &mut File,
    module_info: &pdb2::ModuleInfo,
    module_file_path: &PathBuf,
) -> pdb2::Result<()> {
    let mut module_symbols = module_info.symbols()?;

    while let Some(symbol) = module_symbols.next()? {
        let symbol_data = match symbol.parse() {
            Ok(symbol_data) => symbol_data,
            Err(e) => {
                println!("WARNING: failed to parse symbol data, skipping 2: {e}");
                continue;
            }
        };

        if let pdb2::SymbolData::UserDefinedType(_) = symbol_data {
            continue;
        }
        
        process_module_symbol_data(
            options,
            class_table,
            type_sizes,
            machine_type,
            base_address,
            address_map,
            string_table,
            id_finder,
            type_info,
            type_finder,
            script_file,
            line_offsets,
            modules,
            module_file_path,
            Some(&mut module_symbols),
            &symbol_data
        )?;
    }
    
    Ok(())
}

#[inline(always)]
fn process_module_symbol_data(
    options: &Options,
    class_table: &mut Vec<Rc<RefCell<cpp::Class>>>,
    type_sizes: &mut HashMap<String, u64>,
    machine_type: pdb2::MachineType,
    base_address: Option<u64>,
    address_map: &pdb2::AddressMap,
    string_table: Option<&pdb2::StringTable>,
    id_finder: &mut pdb2::IdFinder,
    type_info: &pdb2::TypeInformation,
    type_finder: &pdb2::TypeFinder,
    script_file: &mut File,
    line_offsets: &HashMap<pdb2::StringRef, HashMap<pdb2::PdbInternalSectionOffset, pdb2::LineInfo>>,
    modules: &mut HashMap<String, cpp::Module>,
    module_file_path: &PathBuf,
    module_symbols: Option<&mut pdb2::SymbolIter>,
    symbol_data: &pdb2::SymbolData,
) -> pdb2::Result<()> {
    match symbol_data {
        pdb2::SymbolData::UsingNamespace(symbol) => {
            let module_key = module_file_path.to_string_lossy().to_lowercase().to_string();
            let module = modules.entry(module_key).or_insert_with(|| cpp::Module::default().with_path(module_file_path.clone()));
            let using_namespace = cpp::ModuleMember::UsingNamespace(symbol.name.to_string().to_string());

            if !module.members.contains(&using_namespace) {
                module.members.push(using_namespace);
            }
        }

        pdb2::SymbolData::UserDefinedType(udt_symbol) => {
            let module_key = module_file_path.to_string_lossy().to_lowercase().to_string();
            let module = modules.entry(module_key).or_insert_with(|| cpp::Module::default().with_path(module_file_path.clone()));

            let type_name = cpp::type_name(
                class_table,
                type_sizes,
                machine_type,
                type_info,
                type_finder,
                udt_symbol.type_index,
                None,
                Some(udt_symbol.name.to_string().to_string()),
                None,
                false
            )?;

            let user_defined_type = cpp::ModuleMember::TypeDefinition(cpp::TypeDefinition {
<<<<<<< HEAD
                type_name: cpp::type_name(
                    class_table,
                    type_sizes,
                    machine_type,
                    type_info,
                    type_finder,
                    udt_symbol.type_index,
                    None,
                    Some(udt_symbol.name.to_string().to_string()),
                    None,
                    false, 
                    false
                )?,
=======
                type_name,
>>>>>>> 672e3a86
                underlying_type: udt_symbol.type_index,
                field_attributes: None,
                pointer_attributes: None,
                containing_class: None,
            });

            if !module.members.contains(&user_defined_type) {
                module.members.push(user_defined_type);
            }
        }

        pdb2::SymbolData::Constant(constant_symbol) => {
            let module_key = module_file_path.to_string_lossy().to_lowercase().to_string();
            let module = modules.entry(module_key).or_insert_with(|| cpp::Module::default().with_path(module_file_path.clone()));

            let type_name = cpp::type_name(
                class_table,
                type_sizes,
                machine_type,
                type_info,
                type_finder,
                constant_symbol.type_index,
                None,
                Some(constant_symbol.name.to_string().to_string()),
                None,
                false, 
                false
            )?;

            if type_name.starts_with("float const ") {
                // println!("WARNING: failed to decompile constant float in \"{}\": {symbol_data:#?}", module_file_path.to_string_lossy());
                return Ok(());
            }

            let constant = cpp::ModuleMember::Constant(format!(
                "{}{type_name} = {};",
                if type_name.starts_with("const ") { "" } else { "const " },
                match constant_symbol.value {
                    pdb2::Variant::U8(x) => format!("0x{:X}", x),
                    pdb2::Variant::U16(x) => format!("0x{:X}", x),
                    pdb2::Variant::U32(x) => format!("0x{:X}", x),
                    pdb2::Variant::U64(x) => format!("0x{:X}", x),
                    pdb2::Variant::I8(x) => format!("0x{:X}", x),
                    pdb2::Variant::I16(x) => format!("0x{:X}", x),
                    pdb2::Variant::I32(x) => format!("0x{:X}", x),
                    pdb2::Variant::I64(x) => format!("0x{:X}", x),
                }
            ));

            if !module.members.contains(&constant) {
                module.members.push(constant);
            }
        }

        pdb2::SymbolData::Data(data_symbol) => {
            let mut file_name_ref = None;
            let mut line_info = None;

            for (name_ref, offsets) in line_offsets.iter() {
                if let Some(line) = offsets.get(&data_symbol.offset) {
                    file_name_ref = Some(*name_ref);
                    line_info = Some(line.clone());
                    break;
                }
            }

            let path = if let Some(file_name_ref) = file_name_ref {
                PathBuf::from(sanitize_path(file_name_ref.to_string_lossy(string_table.unwrap())?.to_string()))
            } else {
                module_file_path.clone()
            };

            let module_key = path.to_string_lossy().to_lowercase().to_string();
            let module = modules.entry(module_key).or_insert_with(|| cpp::Module::default().with_path(path));

            let rva = match data_symbol.offset.to_rva(address_map) {
                Some(rva) => rva,
                None => {
                    // println!("WARNING: no RVA found for data symbol: {data_symbol:?}");
                    return Ok(());
                }
            };

            let address = base_address.unwrap_or(0) + rva.0 as u64;

            if module.members.iter().any(|member| match member {
                cpp::ModuleMember::Data { address: a, .. } if *a == address => true,
                _ => false,
            }) {
                return Ok(());
            }

            module.members.push(cpp::ModuleMember::Data {
                is_static: !data_symbol.global,
                name: data_symbol.name.to_string().to_string(),
                signature: format!(
                    "{}; // 0x{address:X}",
                    cpp::type_name(
                        class_table,
                        type_sizes,
                        machine_type,
                        type_info,
                        type_finder,
                        data_symbol.type_index,
                        None,
                        Some(data_symbol.name.to_string().to_string()),
                        None,
                        false, 
                        false
                    )?,
                ),
                address,
                line: line_info.map(|x| x.line_start),
            });

            if options.export_pseudocode_to_files {
                writeln!(script_file, "decompile_to_file(0x{address:X}, \"{}\")", module_file_path.to_string_lossy())?;
            }
        }

        pdb2::SymbolData::ThreadStorage(thread_storage_symbol) => {
            let mut file_name_ref = None;
            let mut line_info = None;

            for (name_ref, offsets) in line_offsets.iter() {
                if let Some(line) = offsets.get(&thread_storage_symbol.offset) {
                    file_name_ref = Some(*name_ref);
                    line_info = Some(line.clone());
                    break;
                }
            }

            let path = if let Some(file_name_ref) = file_name_ref {
                PathBuf::from(sanitize_path(file_name_ref.to_string_lossy(string_table.unwrap())?.to_string()))
            } else {
                module_file_path.clone()
            };

            let module_key = path.to_string_lossy().to_lowercase().to_string();
            let module = modules.entry(module_key).or_insert_with(|| cpp::Module::default().with_path(path));

            let rva = match thread_storage_symbol.offset.to_rva(address_map) {
                Some(rva) => rva,
                None => {
                    // println!("WARNING: no RVA found for thread storage symbol: {thread_storage_symbol:?}");
                    return Ok(());
                }
            };

            let address = base_address.unwrap_or(0) + rva.0 as u64;

            if module.members.iter().any(|member| match member {
                cpp::ModuleMember::Data { address: a, .. } if *a == address => true,
                _ => false,
            }) {
                return Ok(());
            }

            module.members.push(cpp::ModuleMember::ThreadStorage {
                is_static: !thread_storage_symbol.global,
                name: thread_storage_symbol.name.to_string().to_string(),
                signature: format!(
                    "thread_local {}; // 0x{address:X}",
                    cpp::type_name(
                        class_table,
                        type_sizes,
                        machine_type,
                        type_info,
                        type_finder,
                        thread_storage_symbol.type_index,
                        None,
                        Some(thread_storage_symbol.name.to_string().to_string()),
                        None,
                        false, 
                        false
                    )?,
                ),
                address,
                line: line_info.map(|x| x.line_start),
            });

            if options.export_pseudocode_to_files {
                writeln!(script_file, "decompile_to_file(0x{address:X}, \"{}\")", module_file_path.to_string_lossy())?;
            }
        }

        pdb2::SymbolData::Procedure(procedure_symbol) => {
            let module_symbols = match module_symbols {
                Some(x) => x,
                None => {
                    // println!("WARNING: unhandled global symbol: {symbol_data:?}");
                    return Ok(());
                }
            };

            let (
                register_variable_names,
                register_relative_names,
                frame_procedure,
                mut body
            ) = parse_procedure_symbols(
                options,
                class_table,
                type_sizes,
                machine_type,
                base_address.clone(),
                address_map,
                string_table,
                id_finder,
                type_info,
                type_finder,
                module_symbols,
                procedure_symbol,
            )?;
            
            let is_static = !procedure_symbol.global;
            let is_inline = frame_procedure.as_ref().map(|x| x.flags.inline_spec).unwrap_or(false);

            let mut declspecs = vec![];

            if let Some(frame_procedure) = frame_procedure.as_ref() {
                if frame_procedure.flags.naked {
                    declspecs.push("naked".into());
                }

                if frame_procedure.flags.gs_check {
                    declspecs.push("struct_gs_check".into());
                }

                if frame_procedure.flags.safe_buffers {
                    declspecs.push("safebuffers".into());
                }
            }

            //
            // NOTE:
            //
            // Some PDBs have all the function parameter names in RegisterVariable symbols,
            // but still have extra RegisterRelative symbols.
            //
            // Other PDBs don't have any RegisterVariable symbols at all, and store all
            // the function parameter names in RegisterRelative symbols, but can have more
            // symbols than parameter names.
            //
            // In all cases observed so far, the parameter name symbols come first,
            // then the extra RegisterRelative symbols follow.
            //
            // Are these extra RegisterRelative symbols local variable names?
            //
            // HACK:
            //
            // If we don't have any RegisterVariable symbols, use RegisterRelative symbols.
            //

            let parameters = if register_variable_names.is_empty() {
                register_relative_names
            } else {
                register_variable_names
            };

            let procedure_type = type_finder.find(procedure_symbol.type_index)?.parse()?;
            
            if let pdb2::TypeData::MemberFunction(member_function) = procedure_type {
                let procedure_name_full = procedure_symbol.name.to_string().to_string();
                let (mut procedure_class_name, end_offset) = cpp::parse_type_name(&procedure_name_full, true);
                let (mut procedure_name, _end_offset) = cpp::parse_type_name(&procedure_name_full[end_offset..], true);

                if procedure_name.is_empty() && procedure_class_name.contains("::") {
                    let mut parts = procedure_class_name.split("::").map(|s| s.to_string()).collect::<Vec<_>>();
                    assert!(parts.len() >= 2);
                    procedure_name = parts.pop().unwrap();
                    procedure_class_name = parts.join("::");
                }

                procedure_name = procedure_name
                    .trim_start_matches("::")
                    .replace(" struct ", " ")
                    .replace(" union ", " ")
                    .replace(" class ", " ")
                    .replace(" enum ", " ");

                let full_classes = class_table.iter().filter(|c| {
                    let c = c.borrow();
                    c.name == procedure_class_name && !c.is_declaration
                }).cloned().collect::<Vec<_>>();

                for class in full_classes.iter() {
                    for member in class.borrow_mut().members.iter_mut() {
                        let cpp::ClassMember::Method(class_method) = member else {
                            continue;
                        };

                        let class_member_function = type_finder.find(class_method.type_index)?.parse()?;
                        
                        let pdb2::TypeData::MemberFunction(class_member_function) = class_member_function else {
                            panic!("Expected member function, got: {:#?}", class_member_function);
                        };

                        let class_method_name = class_method.name
                            .chars()
                            .take_while(|c| *c != '(')
                            .collect::<String>()
                            .replace(" struct ", " ")
                            .replace(" union ", " ")
                            .replace(" class ", " ")
                            .replace(" enum ", " ");

                        if class_method_name == procedure_name {
                            let mut valid = (class_member_function.argument_list == member_function.argument_list)
                                && (class_member_function.return_type == member_function.return_type);

                            if !valid {
                                let lhs_return_type = cpp::type_name(class_table, type_sizes, machine_type, type_info, type_finder, class_member_function.return_type, None, None, None, true, false)?;
                                let lhs_arg_list = cpp::argument_list(class_table, type_sizes, machine_type, type_info, type_finder, None, class_member_function.argument_list, None)?;

                                let rhs_return_type = cpp::type_name(class_table, type_sizes, machine_type, type_info, type_finder, member_function.return_type, None, None, None, true, false)?;
                                let rhs_arg_list = cpp::argument_list(class_table, type_sizes, machine_type, type_info, type_finder, None, member_function.argument_list, None)?;

                                valid = (lhs_return_type == rhs_return_type) && (lhs_arg_list == rhs_arg_list);
                            }

                            if valid {
                                let mut parameters = parameters.clone();
                                
                                if !parameters.is_empty() && parameters[0] == "this" {
                                    parameters.remove(0);
                                }

                                class_method.is_inline = is_inline;
                                class_method.declspecs = declspecs.clone();
                                class_method.signature = cpp::type_name(
                                    class_table,
                                    type_sizes,
                                    machine_type,
                                    type_info,
                                    type_finder,
                                    class_method.type_index,
                                    class_method.modifier.as_ref(),
                                    Some(class_method.name.clone()),
                                    Some(parameters.clone()),
                                    false,
                                    false
                                )?;
                                break;
                            }
                        }
                    }
                }
            }

            let mut file_name_ref = None;
            let mut line_info = None;

            for (name_ref, offsets) in line_offsets.iter() {
                if let Some(line) = offsets.get(&procedure_symbol.offset) {
                    file_name_ref = Some(*name_ref);
                    line_info = Some(line.clone());
                    break;
                }
            }

            let path = if let Some(file_name_ref) = file_name_ref {
                PathBuf::from(sanitize_path(file_name_ref.to_string_lossy(string_table.unwrap())?.to_string()))
            } else {
                module_file_path.clone()
            };

            let module_key = path.to_string_lossy().to_lowercase().to_string();
            let module = modules.entry(module_key).or_insert_with(|| cpp::Module::default().with_path(path));

            let rva = match procedure_symbol.offset.to_rva(address_map) {
                Some(rva) => rva,
                None => {
                    // println!("WARNING: no RVA found for procedure symbol: {procedure_symbol:?}");
                    return Ok(());
                }
            };

            let address = base_address.unwrap_or(0) + rva.0 as u64;

            if let Some(pseudocode_value) = options.pseudocode_json.as_ref() {
                let serde_json::Value::Object(pseudocode_map) = pseudocode_value else {
                    panic!("Invalid pseudocode map");
                };

                if let Some(pseudocode_entry) = pseudocode_map.get(&format!("0x{address:X}")) {
                    let serde_json::Value::String(pseudocode_string) = pseudocode_entry else {
                        panic!("Invalid pseudocode entry");
                    };

                    if body.is_none() {
                        body = Some(Default::default());
                    }

                    let mut lines = pseudocode_string.lines();

                    // Skip opening lines until we encounter the functions opening brace
                    while let Some(line) = lines.next() {
                        if line == "{" {
                            break;
                        }
                    }

                    let mut line_count = 0;
                    let mut pseudocode = String::new();

                    while let Some(line) = lines.next() {
                        // Don't collect the function's closing brace or anything after it
                        if line == "}" {
                            break;
                        }

                        // Skip ineffectual toplevel statements (empty functions)
                        if line == "  ;" {
                            continue;
                        }

                        if line_count > 0 {
                            pseudocode.push_str("\n");
                        }

                        // IDA uses 2 spaces, so prepend 2 more to match ours
                        pseudocode.push_str("  ");
                        
                        pseudocode.push_str(line);
                        line_count += 1;
                    }

                    let body = body.as_mut().unwrap();
                    
                    if line_count > 0 {
                        // body.statements.push(cpp::Statement::Comment(format!("line count: {line_count}")));
                    
                        if line_count <= 15 {
                            body.statements.push(cpp::Statement::EmptyLine);
                    
                            if line_count <= 5 {
                                body.statements.push(cpp::Statement::Comment(format!("small_function")));
                            }
                            if !pseudocode.is_empty() {
                                body.statements.push(cpp::Statement::Commented(Box::new(
                                    cpp::Statement::String(format!("pseudocode:\n{pseudocode}")),
                                )));
                            }
                        }
                    }
                }
            }

            if module.members.iter().any(|member| match member {
                cpp::ModuleMember::Procedure(cpp::Procedure { address: a, .. }) if *a == address => true,
                _ => false,
            }) {
                return Ok(());
            }

            let procedure_signature = cpp::type_name(
                class_table,
                type_sizes,
                machine_type,
                type_info,
                type_finder,
                procedure_symbol.type_index,
                None,
                Some(procedure_symbol.name.to_string().to_string()),
                Some(parameters.clone()),
                false, 
                false
            )?;

            if procedure_signature.starts_with("...") || procedure_signature.contains('$') || procedure_signature.contains('`') {
                return Ok(());
            }

            let ida_procedure_signature = cpp::type_name(
                class_table,
                type_sizes,
                machine_type,
                type_info,
                type_finder,
                procedure_symbol.type_index,
                None,
                Some(procedure_symbol.name.to_string().to_string()),
                Some(parameters.clone()),
                true, 
                true
            )?;
            
            let type_item = type_finder.find(procedure_symbol.type_index)?;
            let type_data = type_item.parse()?;
            let (this_pointer_type, argument_list) = match type_data {
                pdb2::TypeData::Procedure(data) => {
                    (None, data.argument_list)
                }
                pdb2::TypeData::MemberFunction(data) => {
                    (data.this_pointer_type, data.argument_list)
                }
                data => todo!("{data:#?}")
            };

            let arguments = cpp::argument_type_list(
                type_finder, 
                this_pointer_type,
                argument_list, 
                Some(parameters),
            ).unwrap();

            let procedure = cpp::Procedure {
                    address,
                    line: line_info.map(|x| x.line_start),
                    type_index: procedure_symbol.type_index,
                    is_static,
                    is_inline,
                    declspecs,
                    name: procedure_symbol.name.to_string().to_string(),
                    signature: procedure_signature,
                    ida_signature: Some(ida_procedure_signature),
                    body,
                    return_type:match type_finder.find(procedure_symbol.type_index)?.parse()? {
                        pdb2::TypeData::Procedure(data) => {
                            data.return_type
                        }
                        pdb2::TypeData::MemberFunction(data) => {
                            Some(data.return_type)
                        }
                        data => todo!("{data:#?}")
                    },
                    arguments
                };

            if options.export_pseudocode_to_files {
                writeln!(script_file, "decompile_to_file(0x{address:X}, \"{}\")", module_file_path.to_string_lossy())?;
            }

            if options.export_pseudocode_to_json {
                writeln!(script_file, "decompile_to_json(0x{address:X})")?;
            }

            if options.export_function_types {
                if let Some(ida_signature) = procedure.ida_signature.clone()
                {
                    writeln!(script_file, "set_function_type(0x{:X}, \"{}\")", address, ida_signature)?;
                }
            }

            module.members.push(cpp::ModuleMember::Procedure(procedure));
        }

        pdb2::SymbolData::Thunk(_) => {
            let module_symbols = match module_symbols {
                Some(x) => x,
                None => {
                    // println!("WARNING: unhandled global symbol: {symbol_data:?}");
                    return Ok(());
                }
            };
            
            parse_thunk_symbols(module_symbols)
        }

        pdb2::SymbolData::SeparatedCode(_) => {
            let module_symbols = match module_symbols {
                Some(x) => x,
                None => {
                    // println!("WARNING: unhandled global symbol: {symbol_data:?}");
                    return Ok(());
                }
            };
            
            parse_separated_code_symbols(module_symbols)
        }

        pdb2::SymbolData::Public(public_symbol) => {
            let mut file_name_ref = None;
            // let mut line_info = None;

            for (name_ref, offsets) in line_offsets.iter() {
                if let Some(_line) = offsets.get(&public_symbol.offset) {
                    file_name_ref = Some(*name_ref);
                    // line_info = Some(line.clone());
                    break;
                }
            }

            let path = if let Some(file_name_ref) = file_name_ref {
                PathBuf::from(sanitize_path(file_name_ref.to_string_lossy(string_table.unwrap())?.to_string()))
            } else {
                module_file_path.clone()
            };

            let module_key = path.to_string_lossy().to_lowercase().to_string();
            let module = modules.entry(module_key).or_insert_with(|| cpp::Module::default().with_path(path));

            let rva = match public_symbol.offset.to_rva(address_map) {
                Some(rva) => rva,
                None => {
                    // println!("WARNING: no RVA found for public symbol: {public_symbol:?}");
                    return Ok(());
                }
            };

            let address = base_address.unwrap_or(0) + rva.0 as u64;
            let entry = (public_symbol.name.to_string().to_string(), address);

            if !module.mangled_symbols.contains(&entry) {
                module.mangled_symbols.push(entry);
            }
        }

        pdb2::SymbolData::ProcedureReference(_)
        | pdb2::SymbolData::ObjName(_)
        | pdb2::SymbolData::BuildInfo(_)
        | pdb2::SymbolData::CompileFlags(_)
        | pdb2::SymbolData::Export(_)
        | pdb2::SymbolData::Label(_)
        | pdb2::SymbolData::EnvBlock(_) => {
            // println!("WARNING: Unused {symbol_data:#?}");
        }

        ref data => panic!("Unhandled symbol data in process_module_symbol_data - {data:#?}"),
    }

    Ok(())
}

#[inline(always)]
fn parse_procedure_symbols(
    options: &Options,
    class_table: &mut Vec<Rc<RefCell<cpp::Class>>>,
    type_sizes: &mut HashMap<String, u64>,
    machine_type: pdb2::MachineType,
    base_address: Option<u64>,
    address_map: &pdb2::AddressMap,
    string_table: Option<&pdb2::StringTable>,
    id_finder: &mut pdb2::IdFinder,
    type_info: &pdb2::TypeInformation,
    type_finder: &pdb2::TypeFinder,
    symbols: &mut pdb2::SymbolIter,
    procedure_symbol: &pdb2::ProcedureSymbol,
) -> pdb2::Result<(Vec<String>, Vec<String>, Option<pdb2::FrameProcedureSymbol>, Option<cpp::Block>)> {
    let register_variable_names = Rc::new(RefCell::new(vec![]));
    let register_relative_names = Rc::new(RefCell::new(vec![]));
    let frame_procedures = Rc::new(RefCell::new(vec![]));
    
    let mut block = cpp::Block {
        address: None,
        statements: parse_statement_symbols(
            options,
            class_table,
            type_sizes,
            machine_type,
            base_address,
            address_map,
            string_table,
            id_finder,
            type_info,
            type_finder,
            symbols,
            |symbol_data| {
                match symbol_data {
                    pdb2::SymbolData::RegisterVariable(x) => {
                        register_variable_names.borrow_mut().push(x.name.to_string().to_string());
                    }
        
                    pdb2::SymbolData::RegisterRelative(x) => {
                        register_relative_names.borrow_mut().push(x.name.to_string().to_string());
                    }

                    pdb2::SymbolData::FrameProcedure(x) => {
                        frame_procedures.borrow_mut().push(x.clone());
                    }
        
                    _ => {}
                }
        
                Ok(())
            },
        )?,
    };

    let frame_procedures = frame_procedures.borrow().clone();

    if !frame_procedures.is_empty() {
        assert!(frame_procedures.len() == 1);
    }

    let mut flags = vec![];
    if procedure_symbol.flags.nofpo {
        flags.push("nofpo");
    }
    if procedure_symbol.flags.int {
        flags.push("int");
    }
    if procedure_symbol.flags.far {
        flags.push("far");
    }
    if procedure_symbol.flags.never {
        flags.push("never");
    }
    if procedure_symbol.flags.notreached {
        flags.push("notreached");
    }
    if procedure_symbol.flags.cust_call {
        flags.push("cust_call");
    }
    if procedure_symbol.flags.noinline {
        flags.push("noinline");
    }
    if procedure_symbol.flags.optdbginfo {
        flags.push("optdbginfo");
    }
    if !flags.is_empty() {
        block.statements.insert(0, cpp::Statement::Comment(format!(
            "procedure flags: {}",
            flags.join(", "),
        )));
    }

    let register_variable_names = register_variable_names.borrow().to_vec();
    let register_relative_names = register_relative_names.borrow().to_vec();

    // Remove arguments from scope
    let argument_count = match type_finder.find(procedure_symbol.type_index)?.parse()? {
        pdb2::TypeData::Procedure(procedure_type) => match type_finder.find(procedure_type.argument_list)?.parse()? {
            pdb2::TypeData::ArgumentList(data) => data.arguments.len(),

            data => todo!("{data:?}"),
        }

        pdb2::TypeData::MemberFunction(member_function_type) => match type_finder.find(member_function_type.argument_list)?.parse()? {
            pdb2::TypeData::ArgumentList(data) => data.arguments.len() + if member_function_type.this_pointer_type.is_some() { 1 } else { 0 },

            data => todo!("{data:?}"),
        }

        pdb2::TypeData::Primitive(_) => 0,

        data => todo!("{data:?}"),
    };

    if block.statements.len() >= argument_count {
        (0..argument_count).for_each(|_| {
            block.statements.remove(0);
        });
    }
    
    Ok((
        register_variable_names,
        register_relative_names,
        frame_procedures.last().cloned(),
        if !options.unroll_functions {
            None
        } else {
            Some(block)
        }
    ))
}

#[inline(always)]
fn parse_block_symbols(
    options: &Options,
    class_table: &mut Vec<Rc<RefCell<cpp::Class>>>,
    type_sizes: &mut HashMap<String, u64>,
    machine_type: pdb2::MachineType,
    base_address: Option<u64>,
    address_map: &pdb2::AddressMap,
    string_table: Option<&pdb2::StringTable>,
    id_finder: &mut pdb2::IdFinder,
    type_info: &pdb2::TypeInformation,
    type_finder: &pdb2::TypeFinder,
    symbols: &mut pdb2::SymbolIter,
    address: Option<u64>,
) -> pdb2::Result<cpp::Block> {
    Ok(cpp::Block {
        address: if options.verbose_blocks { address } else { None },
        statements: parse_statement_symbols(
            options,
            class_table,
            type_sizes,
            machine_type,
            base_address,
            address_map,
            string_table,
            id_finder,
            type_info,
            type_finder,
            symbols,
            |_| Ok(()),
        )?,
    })
}

#[inline(always)]
fn parse_inline_site_symbols(
    options: &Options,
    class_table: &mut Vec<Rc<RefCell<cpp::Class>>>,
    type_sizes: &mut HashMap<String, u64>,
    machine_type: pdb2::MachineType,
    base_address: Option<u64>,
    address_map: &pdb2::AddressMap,
    string_table: Option<&pdb2::StringTable>,
    id_finder: &mut pdb2::IdFinder,
    type_info: &pdb2::TypeInformation,
    type_finder: &pdb2::TypeFinder,
    symbols: &mut pdb2::SymbolIter,
    inline_site: &pdb2::InlineSiteSymbol,
) -> pdb2::Result<Vec<cpp::Statement>> {
    let id_item = id_finder.find(inline_site.inlinee)?;
    let id_data = id_item.parse()?;
    
    let name = match id_data {
        pdb2::IdData::Function(x) => x.name.to_string().to_string(),
        pdb2::IdData::MemberFunction(x) => x.name.to_string().to_string(),
        _ => todo!(),
    };

    // for annotation in inline_site.annotations.iter().collect::<Vec<_>>()? {
    //     if annotation.emits_line_info() {
    //         todo!("{annotation:#?}");
    //     }
    // }

    let mut statements = parse_statement_symbols(
        options,
        class_table,
        type_sizes,
        machine_type,
        base_address,
        address_map,
        string_table,
        id_finder,
        type_info,
        type_finder,
        symbols,
        |_| Ok(()),
    )?;

    statements.insert(0, cpp::Statement::Comment(format!("inline site start: {name}")));
    statements.push(cpp::Statement::Comment(format!("inline site end: {name}")));

    Ok(statements)
}

fn parse_statement_symbols<F: Clone + FnMut(&pdb2::SymbolData) -> pdb2::Result<()>>(
    options: &Options,
    class_table: &mut Vec<Rc<RefCell<cpp::Class>>>,
    type_sizes: &mut HashMap<String, u64>,
    machine_type: pdb2::MachineType,
    base_address: Option<u64>,
    address_map: &pdb2::AddressMap,
    string_table: Option<&pdb2::StringTable>,
    id_finder: &mut pdb2::IdFinder,
    type_info: &pdb2::TypeInformation,
    type_finder: &pdb2::TypeFinder,
    symbols: &mut pdb2::SymbolIter,
    f: F,
) -> pdb2::Result<Vec<cpp::Statement>> {
    let mut statements = vec![];

    loop {
        let symbol = match symbols.next() {
            Ok(symbol) => match symbol {
                Some(symbol) => symbol,
                None => break,
            },
            _ => continue,
        };

        let symbol_data = match symbol.parse() {
            Ok(symbol_data) => symbol_data,
            Err(e) => {
                println!("WARNING: failed to parse symbol data, skipping 3: {e}");
                continue;
            }
        };

        f.clone()(&symbol_data)?;

        match symbol_data {
            pdb2::SymbolData::ScopeEnd | pdb2::SymbolData::InlineSiteEnd => break,

            pdb2::SymbolData::RegisterVariable(register_variable_symbol) => {
                statements.push(cpp::Statement::Variable(cpp::Variable {
                    signature: cpp::type_name(
                        class_table,
                        type_sizes,
                        machine_type,
                        type_info,
                        type_finder,
                        register_variable_symbol.type_index,
                        None,
                        Some(register_variable_symbol.name.to_string().to_string()),
                        None,
                        false, 
                        false
                    )?,
                    value: None,
                    comment: Some(format!("r{}", register_variable_symbol.register.0)),
                    prefix: None
                }));
            }

            pdb2::SymbolData::RegisterRelative(register_relative_symbol) => {
                statements.push(cpp::Statement::Variable(cpp::Variable {
                    signature: cpp::type_name(
                        class_table, 
                        type_sizes,
                        machine_type,
                        type_info,
                        type_finder,
                        register_relative_symbol.type_index,
                        None,
                        Some(register_relative_symbol.name.to_string().to_string()),
                        None,
                        false, 
                        false
                    )?,
                    value: None,
                    // comment: Some(format!("r{} offset {}", register_relative_symbol.register.0, register_relative_symbol.offset))
                    comment: None,
                    prefix: None
                }));
            }

            pdb2::SymbolData::Block(block_symbol) => {
                statements.push(cpp::Statement::Block(parse_block_symbols(
                    options,
                    class_table,
                    type_sizes,
                    machine_type,
                    base_address.clone(),
                    address_map,
                    string_table,
                    id_finder,
                    type_info,
                    type_finder,
                    symbols,
                    block_symbol.offset.to_rva(address_map).map(|rva| base_address.unwrap_or(0) + rva.0 as u64),
                )?));
            }

            pdb2::SymbolData::InlineSite(inline_site_symbol) => {
                statements.extend(parse_inline_site_symbols(
                    options,
                    class_table,
                    type_sizes,
                    machine_type,
                    base_address.clone(),
                    address_map,
                    string_table,
                    id_finder,
                    type_info,
                    type_finder,
                    symbols,
                    &inline_site_symbol,
                )?);
            }

            pdb2::SymbolData::SeparatedCode(separated_code_symbol) => {
                let address = separated_code_symbol.offset
                    .to_rva(address_map)
                    .map(|rva| base_address.unwrap_or(0) + rva.0 as u64);

                if let Some(address) = address {
                    statements.push(cpp::Statement::Comment(format!(
                        "separated code start @ 0x{address:X}",
                    )));
                }

                parse_separated_code_symbols(symbols);
            }

            pdb2::SymbolData::Constant(constant_symbol) => {
                statements.push(cpp::Statement::Variable(cpp::Variable {
                    signature: cpp::type_name(
                        class_table,
                        type_sizes,
                        machine_type,
                        type_info,
                        type_finder,
                        constant_symbol.type_index,
                        None,
                        Some(constant_symbol.name.to_string().to_string()),
                        None,
                        false, 
                        false
                    )?,
                    value: None,
                    comment: Some(format!(
                        "constant == {}",
                        match &constant_symbol.value {
                            pdb2::Variant::U8(x) => format!("{x}"),
                            pdb2::Variant::U16(x) => format!("{x}"),
                            pdb2::Variant::U32(x) => format!("{x}"),
                            pdb2::Variant::U64(x) => format!("{x}"),
                            pdb2::Variant::I8(x) => format!("{x}"),
                            pdb2::Variant::I16(x) => format!("{x}"),
                            pdb2::Variant::I32(x) => format!("{x}"),
                            pdb2::Variant::I64(x) => format!("{x}"),
                        },
                    )),
                    prefix: Some("constexpr".to_string())
                }));
            }

            pdb2::SymbolData::Data(data_symbol) => {
                statements.push(cpp::Statement::Variable(cpp::Variable {
                    signature: cpp::type_name(
                        class_table,
                        type_sizes,
                        machine_type,
                        type_info,
                        type_finder,
                        data_symbol.type_index,
                        None,
                        Some(data_symbol.name.to_string().to_string()),
                        None,
                        false, 
                        false
                    )?,
                    value: None,
                    comment: data_symbol.offset.to_rva(address_map).map(|rva| {
                        format!("0x{:X}", base_address.unwrap_or(0) + rva.0 as u64)
                    }),
                    prefix: Some("static ".to_string())
                }));
            }

            pdb2::SymbolData::Local(local_symbol) => {
                statements.push(cpp::Statement::Variable(cpp::Variable {
                    signature: cpp::type_name(
                        class_table,
                        type_sizes,
                        machine_type,
                        type_info,
                        type_finder,
                        local_symbol.type_index,
                        None,
                        Some(local_symbol.name.to_string().to_string()),
                        None,
                        false, 
                        false
                    )?,
                    value: None,
                    comment: Some("local".into()),
                    prefix: None
                }));
            }

            pdb2::SymbolData::Label(label_symbol) => {
                match label_symbol.offset.to_rva(address_map) {
                    Some(rva) => {
                        let address = base_address.unwrap_or(0) + rva.0 as u64;
                        
                        statements.push(cpp::Statement::Label(cpp::Label {
                            name: label_symbol.name.to_string().to_string(),
                            address,
                        }));
                    }

                    None => {
                        // println!("WARNING: no RVA found for label symbol: {symbol_data:?}");
                    }
                }
            }
            
            pdb2::SymbolData::ThreadStorage(tls_symbol) => {
                statements.push(cpp::Statement::Variable(cpp::Variable {
                    signature: format!(
                        "thread_local {}",
                        cpp::type_name(
                            class_table,
                            type_sizes,
                            machine_type,
                            type_info,
                            type_finder,
                            tls_symbol.type_index,
                            None,
                            Some(tls_symbol.name.to_string().to_string()),
                            None,
                            false, 
                            false
                        )?,
                    ),
                    value: None,
                    comment: tls_symbol.offset.to_rva(address_map).map(|rva| {
                        format!("0x{:X}", base_address.unwrap_or(0) + rva.0 as u64)
                    }),
                    prefix: Some("thread_local".to_string())
                }));
            }

            pdb2::SymbolData::CallSiteInfo(call_site_info) => {
                let address = call_site_info.offset
                    .to_rva(address_map)
                    .map(|rva| base_address.unwrap_or(0) + rva.0 as u64)
                    .unwrap();

                let type_name = cpp::type_name(
                    class_table,
                    type_sizes,
                    machine_type,
                    type_info,
                    type_finder,
                    call_site_info.type_index,
                    None,
                    None,
                    None,
                    false, 
                    false
                )?;

                //statements.push(cpp::Statement::Comment(format!("function call @ 0x{:X}: {}", address, type_name)));
                statements.push(cpp::Statement::Comment(format!("function call : {}", type_name)));
            }

            pdb2::SymbolData::Callees(_)
            | pdb2::SymbolData::Callers(_) => {
                // println!("WARNING: Unused {symbol_data:#?}");
            }

            pdb2::SymbolData::UserDefinedType(_)
            | pdb2::SymbolData::DefRange(_)
            | pdb2::SymbolData::DefRangeSubField(_)
            | pdb2::SymbolData::DefRangeRegister(_)
            | pdb2::SymbolData::DefRangeFramePointerRelative(_)
            | pdb2::SymbolData::DefRangeFramePointerRelativeFullScope(_)
            | pdb2::SymbolData::DefRangeSubFieldRegister(_)
            | pdb2::SymbolData::DefRangeRegisterRelative(_)
            | pdb2::SymbolData::FrameProcedure(_)
            | pdb2::SymbolData::FrameCookie(_)
            | pdb2::SymbolData::FileStatic(_) => {
                // println!("WARNING: Unused {symbol_data:#?}");
            }
            
            _ => panic!("Unhandled symbol data in parse_statement_symbols - {symbol_data:?}"),
        }
    }

    Ok(statements)
}

#[inline(always)]
fn parse_thunk_symbols(symbols: &mut pdb2::SymbolIter) {
    loop {
        let symbol = match symbols.next() {
            Ok(symbol) => match symbol {
                Some(symbol) => symbol,
                None => break,
            },
            _ => continue,
        };

        let symbol_data = match symbol.parse() {
            Ok(symbol_data) => symbol_data,
            Err(e) => {
                println!("WARNING: failed to parse symbol data, skipping 4: {e}");
                continue;
            }
        };

        match symbol_data {
            pdb2::SymbolData::ScopeEnd => {
                break;
            }

            pdb2::SymbolData::UserDefinedType(_)
            | pdb2::SymbolData::DefRange(_)
            | pdb2::SymbolData::DefRangeSubField(_)
            | pdb2::SymbolData::DefRangeRegister(_)
            | pdb2::SymbolData::DefRangeFramePointerRelative(_)
            | pdb2::SymbolData::DefRangeFramePointerRelativeFullScope(_)
            | pdb2::SymbolData::DefRangeSubFieldRegister(_)
            | pdb2::SymbolData::DefRangeRegisterRelative(_)
            | pdb2::SymbolData::FrameProcedure(_)
            | pdb2::SymbolData::CallSiteInfo(_)
            | pdb2::SymbolData::FrameCookie(_)
            | pdb2::SymbolData::Callees(_)
            | pdb2::SymbolData::Callers(_)
            | pdb2::SymbolData::FileStatic(_) => {
                // println!("WARNING: Unused {symbol_data:#?}");
            }

            _ => panic!("Unhandled symbol data in parse_thunk_symbols - {symbol_data:?}"),
        }
    }
}

#[inline(always)]
fn parse_separated_code_symbols(symbols: &mut pdb2::SymbolIter) {
    loop {
        let symbol = match symbols.next() {
            Ok(symbol) => match symbol {
                Some(symbol) => symbol,
                None => break,
            },
            _ => continue,
        };

        let symbol_data = match symbol.parse() {
            Ok(symbol_data) => symbol_data,
            Err(e) => {
                println!("WARNING: failed to parse symbol data, skipping 5: {e}");
                continue;
            }
        };

        match symbol_data {
            pdb2::SymbolData::ScopeEnd => {
                break;
            }

            pdb2::SymbolData::UserDefinedType(_)
            | pdb2::SymbolData::DefRange(_)
            | pdb2::SymbolData::DefRangeSubField(_)
            | pdb2::SymbolData::DefRangeRegister(_)
            | pdb2::SymbolData::DefRangeFramePointerRelative(_)
            | pdb2::SymbolData::DefRangeFramePointerRelativeFullScope(_)
            | pdb2::SymbolData::DefRangeSubFieldRegister(_)
            | pdb2::SymbolData::DefRangeRegisterRelative(_)
            | pdb2::SymbolData::FrameProcedure(_)
            | pdb2::SymbolData::CallSiteInfo(_)
            | pdb2::SymbolData::FrameCookie(_)
            | pdb2::SymbolData::Callees(_)
            | pdb2::SymbolData::Callers(_)
            | pdb2::SymbolData::FileStatic(_) => {
                // println!("WARNING: Unused {symbol_data:#?}");
            }

            _ => panic!("Unhandled symbol data in parse_separated_code_symbols - {symbol_data:?}"),
        }
    }
}<|MERGE_RESOLUTION|>--- conflicted
+++ resolved
@@ -1393,23 +1393,7 @@
             )?;
 
             let user_defined_type = cpp::ModuleMember::TypeDefinition(cpp::TypeDefinition {
-<<<<<<< HEAD
-                type_name: cpp::type_name(
-                    class_table,
-                    type_sizes,
-                    machine_type,
-                    type_info,
-                    type_finder,
-                    udt_symbol.type_index,
-                    None,
-                    Some(udt_symbol.name.to_string().to_string()),
-                    None,
-                    false, 
-                    false
-                )?,
-=======
                 type_name,
->>>>>>> 672e3a86
                 underlying_type: udt_symbol.type_index,
                 field_attributes: None,
                 pointer_attributes: None,
