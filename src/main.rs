--- conflicted
+++ resolved
@@ -1389,12 +1389,7 @@
                 None,
                 Some(udt_symbol.name.to_string().to_string()),
                 None,
-<<<<<<< HEAD
-                false,
-                false
-=======
                 None,
->>>>>>> 3ca81275
             )?;
 
             let user_defined_type = cpp::ModuleMember::TypeDefinition(cpp::TypeDefinition {
@@ -1424,12 +1419,7 @@
                 None,
                 Some(constant_symbol.name.to_string().to_string()),
                 None,
-<<<<<<< HEAD
-                false, 
-                false
-=======
                 None,
->>>>>>> 3ca81275
             )?;
 
             if type_name.starts_with("float const ") {
@@ -1510,12 +1500,7 @@
                         None,
                         Some(data_symbol.name.to_string().to_string()),
                         None,
-<<<<<<< HEAD
-                        false, 
-                        false
-=======
                         None,
->>>>>>> 3ca81275
                     )?,
                 ),
                 address,
@@ -1580,12 +1565,7 @@
                         None,
                         Some(thread_storage_symbol.name.to_string().to_string()),
                         None,
-<<<<<<< HEAD
-                        false, 
-                        false
-=======
                         None,
->>>>>>> 3ca81275
                     )?,
                 ),
                 address,
@@ -1729,53 +1709,17 @@
                             continue;
                         }
 
-<<<<<<< HEAD
-                            if !valid {
-                                let lhs_return_type = cpp::type_name(class_table, type_sizes, machine_type, type_info, type_finder, class_member_function.return_type, None, None, None, false, false)?;
-                                let lhs_arg_list = cpp::argument_list(class_table, type_sizes, machine_type, type_info, type_finder, None, class_member_function.argument_list, None)?;
-
-                                let rhs_return_type = cpp::type_name(class_table, type_sizes, machine_type, type_info, type_finder, member_function.return_type, None, None, None, false, false)?;
-                                let rhs_arg_list = cpp::argument_list(class_table, type_sizes, machine_type, type_info, type_finder, None, member_function.argument_list, None)?;
-=======
                         let mut valid = (class_member_function.argument_list == member_function.argument_list)
                             && (class_member_function.return_type == member_function.return_type);
 
                         if !valid {
                             let lhs_return_type = cpp::type_name(class_table, type_sizes, machine_type, type_info, type_finder, class_member_function.return_type, None, None, None, None)?;
                             let lhs_arg_list = cpp::argument_list(class_table, type_sizes, machine_type, type_info, type_finder, None, class_member_function.argument_list, None)?;
->>>>>>> 3ca81275
 
                             let rhs_return_type = cpp::type_name(class_table, type_sizes, machine_type, type_info, type_finder, member_function.return_type, None, None, None, None)?;
                             let rhs_arg_list = cpp::argument_list(class_table, type_sizes, machine_type, type_info, type_finder, None, member_function.argument_list, None)?;
 
-<<<<<<< HEAD
-                            if valid {
-                                let mut parameters = parameters.clone();
-                                
-                                if !parameters.is_empty() && parameters[0] == "this" {
-                                    parameters.remove(0);
-                                }
-
-                                class_method.is_inline = is_inline;
-                                class_method.declspecs = declspecs.clone();
-                                class_method.signature = cpp::type_name(
-                                    class_table,
-                                    type_sizes,
-                                    machine_type,
-                                    type_info,
-                                    type_finder,
-                                    class_method.type_index,
-                                    class_method.modifier.as_ref(),
-                                    Some(class_method.name.clone()),
-                                    Some(parameters.clone()),
-                                    false,
-                                    false
-                                )?;
-                                break;
-                            }
-=======
                             valid = (lhs_return_type == rhs_return_type) && (lhs_arg_list == rhs_arg_list);
->>>>>>> 3ca81275
                         }
 
                         if valid {
@@ -1960,12 +1904,7 @@
                 None,
                 Some(procedure_symbol.name.to_string().to_string()),
                 Some(parameters.clone()),
-<<<<<<< HEAD
-                false, 
-                false
-=======
                 None,
->>>>>>> 3ca81275
             )?;
 
             if procedure_signature.starts_with("...") || procedure_signature.contains('$') || procedure_signature.contains('`') {
@@ -2398,12 +2337,7 @@
                         None,
                         Some(register_variable_symbol.name.to_string().to_string()),
                         None,
-<<<<<<< HEAD
-                        false, 
-                        false
-=======
                         None,
->>>>>>> 3ca81275
                     )?,
                     value: None,
                     comment: Some(format!("r{}", register_variable_symbol.register.0)),
@@ -2423,12 +2357,7 @@
                         None,
                         Some(register_relative_symbol.name.to_string().to_string()),
                         None,
-<<<<<<< HEAD
-                        false, 
-                        false
-=======
                         None,
->>>>>>> 3ca81275
                     )?,
                     value: None,
                     // comment: Some(format!("r{} offset {}", register_relative_symbol.register.0, register_relative_symbol.offset))
@@ -2497,12 +2426,7 @@
                         None,
                         Some(constant_symbol.name.to_string().to_string()),
                         None,
-<<<<<<< HEAD
-                        false, 
-                        false
-=======
                         None,
->>>>>>> 3ca81275
                     )?,
                     value: None,
                     comment: Some(format!(
@@ -2534,12 +2458,7 @@
                         None,
                         Some(data_symbol.name.to_string().to_string()),
                         None,
-<<<<<<< HEAD
-                        false, 
-                        false
-=======
                         None,
->>>>>>> 3ca81275
                     )?,
                     value: None,
                     comment: data_symbol.offset.to_rva(address_map).map(|rva| {
@@ -2561,12 +2480,7 @@
                         None,
                         Some(local_symbol.name.to_string().to_string()),
                         None,
-<<<<<<< HEAD
-                        false, 
-                        false
-=======
                         None,
->>>>>>> 3ca81275
                     )?,
                     value: None,
                     comment: Some("local".into()),
@@ -2605,12 +2519,7 @@
                             None,
                             Some(tls_symbol.name.to_string().to_string()),
                             None,
-<<<<<<< HEAD
-                            false, 
-                            false
-=======
                             None,
->>>>>>> 3ca81275
                         )?,
                     ),
                     value: None,
@@ -2637,12 +2546,7 @@
                     None,
                     None,
                     None,
-<<<<<<< HEAD
-                    false, 
-                    false
-=======
                     None,
->>>>>>> 3ca81275
                 )?;
 
                 //statements.push(cpp::Statement::Comment(format!("function call @ 0x{:X}: {}", address, type_name)));
