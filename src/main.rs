--- conflicted
+++ resolved
@@ -1707,17 +1707,10 @@
                                 && (class_member_function.return_type == member_function.return_type);
 
                             if !valid {
-<<<<<<< HEAD
-                                let lhs_return_type = cpp::type_name(class_table, type_sizes, machine_type, type_info, type_finder, class_member_function.return_type, None, None, None, true, false)?;
+                                let lhs_return_type = cpp::type_name(class_table, type_sizes, machine_type, type_info, type_finder, class_member_function.return_type, None, None, None, false, false)?;
                                 let lhs_arg_list = cpp::argument_list(class_table, type_sizes, machine_type, type_info, type_finder, None, class_member_function.argument_list, None)?;
 
-                                let rhs_return_type = cpp::type_name(class_table, type_sizes, machine_type, type_info, type_finder, member_function.return_type, None, None, None, true, false)?;
-=======
-                                let lhs_return_type = cpp::type_name(class_table, type_sizes, machine_type, type_info, type_finder, class_member_function.return_type, None, None, None, false)?;
-                                let lhs_arg_list = cpp::argument_list(class_table, type_sizes, machine_type, type_info, type_finder, None, class_member_function.argument_list, None)?;
-
-                                let rhs_return_type = cpp::type_name(class_table, type_sizes, machine_type, type_info, type_finder, member_function.return_type, None, None, None, false)?;
->>>>>>> 18e0588d
+                                let rhs_return_type = cpp::type_name(class_table, type_sizes, machine_type, type_info, type_finder, member_function.return_type, None, None, None, false, false)?;
                                 let rhs_arg_list = cpp::argument_list(class_table, type_sizes, machine_type, type_info, type_finder, None, member_function.argument_list, None)?;
 
                                 valid = (lhs_return_type == rhs_return_type) && (lhs_arg_list == rhs_arg_list);
