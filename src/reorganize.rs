--- conflicted
+++ resolved
@@ -866,17 +866,8 @@
                 None,
                 None,
                 None,
-<<<<<<< HEAD
-                match type_finder.find(procedure.type_index).expect("").parse() {
-                    Ok(pdb2::TypeData::MemberFunction(data)) => {
-                        true
-                    },
-                    _ => false
-                },
+                procedure.member_method_data.as_ref().map(|m| m.declaring_class.clone()).or(Some(String::new())),
                 false
-=======
-                procedure.member_method_data.as_ref().map(|m| m.declaring_class.clone()).or(Some(String::new())),
->>>>>>> 3ca81275
             )
             .unwrap()
         }).unwrap_or("void".to_string());
@@ -929,12 +920,8 @@
                     None,
                     Some(format!("_sub_{:X}", procedure.address).into()),
                     None,
-<<<<<<< HEAD
-                    true,
+                    procedure.member_method_data.as_ref().map(|m| m.declaring_class.clone()).or(Some(String::new())),
                     false
-=======
-                    procedure.member_method_data.as_ref().map(|m| m.declaring_class.clone()).or(Some(String::new())),
->>>>>>> 3ca81275
                 )?
                 .trim_end_matches(" const")
                 .trim_end_matches(" volatile")
@@ -1030,12 +1017,8 @@
                 None,
                 None,
                 None,
-<<<<<<< HEAD
-                true,
+                procedure.member_method_data.as_ref().map(|m| m.declaring_class.clone()).or(Some(String::new())),
                 false
-=======
-                procedure.member_method_data.as_ref().map(|m| m.declaring_class.clone()).or(Some(String::new())),
->>>>>>> 3ca81275
             )
             .unwrap()
         }).unwrap_or("void".to_string());
@@ -1089,12 +1072,8 @@
                     None,
                     Some(format!("_sub_{:X}", procedure.address).into()),
                     None,
-<<<<<<< HEAD
-                    true,
+                    procedure.member_method_data.as_ref().map(|m| m.declaring_class.clone()).or(Some(String::new())),
                     false
-=======
-                    procedure.member_method_data.as_ref().map(|m| m.declaring_class.clone()).or(Some(String::new())),
->>>>>>> 3ca81275
                 )?
                 .trim_end_matches(" const")
                 .trim_end_matches(" volatile")
