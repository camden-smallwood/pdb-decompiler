use crate::{cpp, tabbed::TabbedDisplay};
use std::{
    cell::RefCell,
    collections::HashMap,
    fmt,
    iter::Peekable,
    path::PathBuf,
    rc::Rc,
    str::Chars,
};

pub static SOURCE_FILE_EXTS: &[&str] = &[
    "c", "cc", "cpp", "cxx", "pch", "asm", "fasm", "masm", "res", "exp",
];

#[derive(Clone, Debug, PartialEq)]
pub enum ModuleMember {
    EmptyLine,
    Preprocessor(String),
    Include(bool, PathBuf),
    Comment(String),
    Block {
        members: Vec<ModuleMember>,
    },
    Class(Rc<RefCell<cpp::Class>>),
    Enum(cpp::Enum),
    TypeDefinition(cpp::TypeDefinition),
    UsingNamespace(String),
    Constant(String),
    Data {
        is_static: bool,
        name: String,
        signature: String,
        address: u64,
        line: Option<u32>,
    },
    ThreadStorage {
        is_static: bool,
        name: String,
        signature: String,
        address: u64,
        line: Option<u32>,
    },
    Procedure(cpp::Procedure),
    Tagged(String, Box<ModuleMember>),
    FunctionCall(String, Vec<String>),
}

impl fmt::Display for ModuleMember {
    #[inline]
    fn fmt(&self, f: &mut fmt::Formatter<'_>) -> fmt::Result {
        match self {
            Self::EmptyLine => write!(f, ""),
            Self::Preprocessor(p) => write!(f, "#{p}"),
            Self::Include(global, path) => write!(
                f,
                "#include {}",
                if *global {
                    format!("<{}>", path.to_string_lossy().trim_start_matches('/'))
                } else {
                    format!("\"{}\"", path.to_string_lossy().trim_start_matches('/'))
                },
            ),
            Self::Comment(c) => write!(f, "/* {c} */"),
            Self::Block { members } => {
                writeln!(f, "{{")?;

                for member in members.iter() {
                    member.tabbed_fmt(1, f)?;
                    writeln!(f)?;
                }

                writeln!(f, "}}")
            },
            Self::Class(c) => c.borrow().fmt(f),
            Self::Enum(e) => e.fmt(f),
            Self::TypeDefinition(u) => u.fmt(f),
            Self::UsingNamespace(n) => f.write_fmt(format_args!("using namespace {n};")),
            Self::Constant(c) => c.fmt(f),
            Self::Data { is_static, signature, .. } => {
                write!(
                    f,
                    "{}{}",
                    if *is_static {
                        "static "
                    } else {
                        ""
                    },
                    signature,
                )
            },
            Self::ThreadStorage { is_static, signature, .. } => {
                write!(
                    f,
                    "{}{}",
                    if *is_static {
                        "static "
                    } else {
                        ""
                    },
                    signature,
                )
            },
            Self::Procedure(p) => p.fmt(f),
            Self::Tagged(tag, m) => {
                if let cpp::ModuleMember::Block { .. } = m.as_ref() {
                    writeln!(f, "{tag}")?;
                    write!(f, "{m}")?;
                } else {
                    write!(f, "{tag} {m}")?;
                }
                Ok(())
            },
            Self::FunctionCall(function, parameters) => write!(f, "{}({});", function, parameters.join(", ")),
        }
    }
}

#[repr(u64)]
pub enum ModulePrimaryFlags {
    CompileWithoutLinking = 1 << 0,
    RemoveDefaultLibraryName = 1 << 1,
    FunctionLevelLinking = 1 << 2,
    EnableAllWarnings = 1 << 3,
    TreatWarningsAsErrors = 1 << 4,
    CopyPreprocessorOutputToStdout = 1 << 5,
    EnableCppExceptions = 1 << 6,
    EnableSehExceptions = 1 << 7,
    ExternCDefaultsToNothrow = 1 << 8,
    AlwaysGenerateNoexceptChecks = 1 << 9,
    EnableRtti = 1 << 10,
    EnableStringPooling = 1 << 11,
    CheckBufferSecurity = 1 << 12,
    EnableWholeProgramOptimization = 1 << 13,
    EnableWholeProgramDataOptimization = 1 << 14,
    OptimizationDisabled = 1 << 15,
    FavorsSmallCode = 1 << 16,
    FavorsFastCode = 1 << 17,
    GenerateC7DebugInfo = 1 << 18,
    GenerateFullDebugInfo = 1 << 19,
    GenerateRicherDebugInfoForOptimizedCode = 1 << 20,
    InjectPchReference = 1 << 21,
    IgnoreStandardIncludeDir = 1 << 22,
    Nologo = 1 << 23,
    NoThreadSafeStatics = 1 << 24,
    EnableSdl = 1 << 25,
    CreateSmallCode = 1 << 26,
    CreateFastCode = 1 << 27,
    GenerateIntrinsicFunctions = 1 << 28,
    EnableMinimalRebuild = 1 << 29,
    EnableCodeAnalysis = 1 << 30,
    EnableCoroutines = 1 << 31,
    EnableCoroutinesStrict = 1 << 32,
    ConsiderFloatingPointContractions = 1 << 33,
    ConsiderFloatingPointExceptions = 1 << 34,
    UseCdeclCallingConvention = 1 << 35,
    WindowsRuntimeCompilation = 1 << 36,
    WindowsRuntimeCompilationNostdlib = 1 << 37,
    FramePointerEmission = 1 << 38,
    FullSourcePathInDiagnostics = 1 << 39,
    UseByteStrings = 1 << 40,
    PreserveCommentsDuringPreprocessing = 1 << 41,
    CreateKernelModeBinary = 1 << 42,
    UseCSourceFileType = 1 << 43,
    UseCppSourceFileType = 1 << 44,
    EnableLoopParallelization = 1 << 45,
    EnableFastRuntimeChecks = 1 << 46,
    ConvertToSmallerTypeCheckAtRuntime = 1 << 47,
    EnableStackFrameRuntimeChecks = 1 << 48,
    EnableUninitializedLocalUsageChecks = 1 << 49,
    Bigobj = 1 << 50,
    BuildInline = 1 << 51,
    SerializePdbWithMspdbsrv = 1 << 52,
    UnknownCompilerOptionsAreErrors = 1 << 53,
    ReproducableOutput = 1 << 54,
    MitigateSpectreVulnerabilities = 1 << 55,
    Permissive = 1 << 56,
    ExternalAngleBracketsHeaders = 1 << 57,
    FasterPdbGeneration = 1 << 58,
    ExperimentalModuleSupport = 1 << 59,
    ExperimentalDeterministic = 1 << 60,
    FiberSafeTLS = 1 << 61,
    ImportNoRegistry = 1 << 62,
    IgnorePragmaWarningError = 1 << 63,
}

#[repr(u64)]
pub enum ModuleSecondaryFlags {
    NoDateTime = 1 << 0,
    AllowCompatibleILVersions = 1 << 1,
    DisableVecMathLib = 1 << 2,
    VecSSE2Only = 1 << 3,
    FastTranscendentals = 1 << 4,
    SuppressFloatToIntegralHelperCall = 1 << 5,
    RemoveFwaitInTryBlocks = 1 << 6,
    MitigateIntelJccErratumUpdatePerformance = 1 << 7,
    SafeFpLoads = 1 << 8,
    GenerateSerializingForLoads = 1 << 9,
    GenerateSerializingForControlFlowLoads = 1 << 10,
    DisableSlpVec = 1 << 11,
    DisableVec = 1 << 12,
    WarningLKG171 = 1 << 13,
    VersionLKG171 = 1 << 14,
    Vc7DName = 1 << 15,
    BuildingVCCorlib = 1 << 16,
    BuildingMSVCDLL = 1 << 17,
    WindowsRuntimeNoMetadata = 1 << 18,
    GenerateEditAndContinueDebugInfo = 1 << 19,
    ShowIncludes = 1 << 20,
    UseStdcallCallingConvention = 1 << 21,
    CreateHotpatchableImage = 1 << 22,
    NoCfgRngChk = 1 << 23,
    ValidateUtf8Charset = 1 << 24,
    GenerateArm64ECCompatibleAbi = 1 << 25,
    ClrCompatible = 1 << 26,
    ClrImplicitKeepAlive = 1 << 27,
    ClrInitialAppDomain = 1 << 28,
    ClrNetCore = 1 << 29,
    ClrNoAssembly = 1 << 30,
    ClrNoStdImport = 1 << 31,
    ClrNoStdLib = 1 << 32,
    ClrPure = 1 << 33,
    ClrSafe = 1 << 34,
    JustMyCode = 1 << 35,
    GenerateXmlDocumentation = 1 << 36,
    IdeMinimalRebuild = 1 << 37,
    ListingFileAssemblerOnly = 1 << 38,
    ListingFileMachineCode = 1 << 39,
    ListingFileSourceCode = 1 << 40,
    ListingFileUtf8 = 1 << 41,
}

#[derive(Clone, Debug, Default, PartialEq)]
pub struct Module {
    pub path: PathBuf,
    pub compiler_path: PathBuf,
    pub pdb_path: PathBuf,
    pub flags_primary: u64,
    pub flags_secondary: u64,

    pub headers: Vec<(PathBuf, bool)>,
    pub members: Vec<ModuleMember>,
    pub mangled_symbols: Vec<(String, u64)>,

    pub compiler_response_file: Option<PathBuf>,
    pub pack_structure_members: Option<String>,
    pub pch_file_name: Option<PathBuf>,
    pub precompiled_header_file_name: Option<String>,
    pub output_warning_level: Option<usize>,
    pub minimum_cpu_architecture: Option<String>,
    pub optimize_for_cpu_architecture: Option<String>,
    pub floating_point_model: Option<String>,
    pub floating_point_conversions: Option<String>,
    pub error_report: Option<String>,
    pub guard_string: Option<String>,
    pub hash_algorithm: Option<String>,
    pub disable_warnings_after_version: Option<String>,
    pub openmp: Option<String>,
    pub language_standard: Option<String>,
    pub external_headers: Vec<String>,
    pub external_headers_var: Option<String>,
    pub external_headers_warning_level: Option<usize>,
    pub fid_file: Option<String>,
    pub inline_function_expansion: Option<usize>,
    pub code_generation_threads: Option<usize>,
    pub build_process_count: Option<usize>,
    pub experimental_logs_file: Option<String>,
    pub func_cache: Option<usize>,
    pub loop_parallelization_report_level: Option<usize>,
    pub vec_report_level: Option<usize>,
    pub precompiled_header_memory: Option<usize>,
    pub object_file: Option<String>,
    pub program_database_file: Option<String>,
    pub stack_probe_threshold: Option<usize>,
    pub source_charset: Option<String>,
    pub execution_charset: Option<String>,
    pub constexpr_backtrace: Option<usize>,
    pub constexpr_depth: Option<usize>,
    pub constexpr_steps: Option<usize>,
    pub doc_file: Option<String>,
    pub listing_file: Option<PathBuf>,

    pub additional_include_dirs: Vec<PathBuf>,
    pub using_directive_dirs: Vec<PathBuf>,
    pub forced_using_directives: Vec<PathBuf>,
    pub preprocessor_definitions: Vec<(String, Option<String>)>,
    pub preprocess_include_files: Vec<String>,
    pub disabled_warnings: Vec<String>,
    pub logged_warnings: Vec<String>,
    pub warnings_as_errors: Vec<String>,
    pub warnings_level1: Vec<String>,
    pub warnings_level2: Vec<String>,
    pub warnings_level3: Vec<String>,
    pub warnings_level4: Vec<String>,
    pub feature_toggles: Vec<String>,
    pub pch_references: Vec<String>,
    pub d1_args: Vec<String>,
    pub d2_args: Vec<String>,
    pub trim_files: Vec<String>,
    pub diagnostics: Vec<String>,
}

impl Module {
    #[inline(always)]
    pub fn is_header(&self) -> bool {
        match self.path.extension().and_then(std::ffi::OsStr::to_str) {
            Some(ext) if SOURCE_FILE_EXTS.contains(&ext) => false,
            _ => true,
        }
    }

    #[inline(always)]
    pub fn with_path(mut self, path: PathBuf) -> Self {
        self.path = path;
        self
    }

    #[inline(always)]
    pub fn set_primary_flag(&mut self, flag: ModulePrimaryFlags, on: bool) {
        if on {
            self.flags_primary |= flag as u64;
        } else {
            self.flags_primary ^= flag as u64;
        }
    }

    #[allow(dead_code)]
    #[inline(always)]
    pub fn test_primary_flag(&self, flag: ModulePrimaryFlags) -> bool {
        (self.flags_primary & (flag as u64)) != 0
    }

    #[inline(always)]
    pub fn set_secondary_flag(&mut self, flag: ModuleSecondaryFlags, on: bool) {
        if on {
            self.flags_secondary |= flag as u64;
        } else {
            self.flags_secondary ^= flag as u64;
        }
    }

    #[allow(dead_code)]
    #[inline(always)]
    pub fn test_secondary_flag(&self, flag: ModuleSecondaryFlags) -> bool {
        (self.flags_secondary & (flag as u64)) != 0
    }

    #[inline(always)]
    pub fn add_type_definition(
        &mut self,
        class_table: &mut Vec<Rc<RefCell<cpp::Class>>>,
        type_sizes: &mut HashMap<String, u64>,
        machine_type: pdb2::MachineType,
        type_info: &pdb2::TypeInformation,
        type_finder: &pdb2::TypeFinder,
        type_index: pdb2::TypeIndex,
        line: u32,
    ) -> pdb2::Result<()> {
        if self.members.iter().any(|x| match x {
            ModuleMember::Class(c) => c.borrow().index == type_index,
            ModuleMember::Enum(e) => e.index == type_index,
            _ => false,
        }) {
            return Ok(());
        }

        let type_item = match type_finder.find(type_index) {
            Ok(type_item) => type_item,
            Err(_) => {
                // println!("WARNING: failed to find type: {e}");
                return Ok(());
            }
        };

        match type_item.parse() {
            Ok(data) if matches!(data, pdb2::TypeData::Class(_) | pdb2::TypeData::Union(_)) => {
                let (name, size, properties, fields, derived_from) = match &data {
                    pdb2::TypeData::Class(class_data) => {
                        (class_data.name, class_data.size, class_data.properties, class_data.fields, class_data.derived_from)
                    }

                    pdb2::TypeData::Union(union_data) => {
                        (union_data.name, union_data.size, union_data.properties, Some(union_data.fields), None)
                    }

                    _ => unreachable!(),
                };

                if properties.forward_reference() {
                    println!("WARNING: Skipping forward reference in toplevel: \"{}\" in \"{}\"", name, self.path.display());
                    return Ok(());
                }

                let definition = Rc::new(RefCell::new(cpp::Class {
                    kind: match &data {
                        pdb2::TypeData::Class(class_data) => Some(class_data.kind),
                        _ => None
                    },
                    is_union: matches!(data, pdb2::TypeData::Union(_)),
                    is_declaration: false,
                    name: name.to_string().to_string(),
                    index: type_index,
                    depth: 0,
                    line,
                    size: size,
                    base_classes: vec![],
                    members: vec![],
                    properties: Some(properties),
                    field_attributes: None,
                }));

                if !class_table.iter().any(|c| c.borrow().index == type_index) {
                    class_table.push(definition.clone());
                }

                if let Some(derived_from) = derived_from
                    && let Err(_) = definition.borrow_mut().add_derived_from(type_finder, derived_from)
                {
                    // println!("WARNING: failed to add class derived from: {e}");
                }

                let Some(fields) = fields else {
                    panic!("Failed to get fields of \"{}\"", name);
                };
                
                {
                    let mut temp = definition.borrow().clone();
                    temp.add_members(class_table, type_sizes, machine_type, type_info, type_finder, fields)?;
                    *definition.borrow_mut() = temp;
                }

                let mut exists = false;

                for member in self.members.iter() {
                    if let ModuleMember::Class(other_definition) = member
                        && definition.borrow().kind == other_definition.borrow().kind
                        && definition.borrow().is_union == other_definition.borrow().is_union
                        && definition.borrow().name == other_definition.borrow().name
                        && definition.borrow().size == other_definition.borrow().size
                        && definition.borrow().base_classes.eq(&other_definition.borrow().base_classes)
                        && definition.borrow().members.eq(&other_definition.borrow().members)
                    {
                        exists = true;
                        break;
                    }
                }

                if !exists {
                    self.members.push(ModuleMember::Class(definition.clone()));
                }
            }

            Ok(pdb2::TypeData::Enumeration(data)) => {
                if data.properties.forward_reference() {
                    println!("WARNING: Skipping forward reference in toplevel: \"{}\" in \"{}\"", data.name, self.path.display());
                    return Ok(());
                }

                let underlying_type_name = match cpp::type_name(
                    class_table,
                    type_sizes, 
                    machine_type,
                    type_info,
                    type_finder,
                    data.underlying_type,
                    None,
                    None,
                    None,
<<<<<<< HEAD
                    false,
                    false
=======
                    None
>>>>>>> 3ca81275
                ) {
                    Ok(name) => name,
                    Err(_) => {
                        // println!("WARNING: failed to get enum type name: {e}");
                        return Ok(());
                    }
                };

                let size = cpp::type_size(class_table, type_sizes, machine_type, type_info, type_finder, data.underlying_type)?;

                let mut definition = cpp::Enum {
                    name: data.name.to_string().to_string(),
                    index: type_index,
                    depth: 0,
                    line,
                    underlying_type_name,
                    size,
                    is_declaration: false,
                    values: vec![],
                    properties: data.properties,
                    field_attributes: None,
                };

                if let Err(_) = definition.add_members(type_finder, data.fields) {
                    // println!("WARNING: failed to add enum members: {e}");
                }

                let mut exists = false;

                for member in self.members.iter() {
                    if let ModuleMember::Enum(other_definition) = member
                        && definition.name == other_definition.name
                        && definition.values.eq(&other_definition.values)
                    {
                        exists = true;
                        break;
                    }
                }

                if !exists {
                    self.members.push(ModuleMember::Enum(definition));
                }
            }

            Ok(other) => panic!(
                "Unhandled type data in SourceData::add_type_definition - {:?}",
                other
            ),

            Err(err) => panic!(
                "Unhandled error in SourceData::add_type_definition - {}",
                err
            ),
        }

        Ok(())
    }

    #[inline(always)]
    pub fn add_build_info(
        &mut self,
        out_path: &std::path::Path,
        id_finder: &pdb2::IdFinder,
        build_info: pdb2::BuildInfoId,
    ) -> pdb2::Result<()> {
        let mut args = vec![];

        for id_index in build_info.arguments {
            let id_item = match id_finder.find(id_index) {
                Ok(id_item) => id_item,
                Err(_) => {
                    // println!("WARNING: failed to find id {id_index}: {e}");
                    continue;
                }
            };

            let id_data = match id_item.parse() {
                Ok(pdb2::IdData::String(id_data)) => id_data,
                Ok(id_data) => panic!("Failed to parse id {id_index}: Expected String, got {id_data:?}"),
                Err(e) => {
                    println!("WARNING: failed to parse id {id_index}: {e}");
                    continue;
                }
            };

            let mut arg = String::new();

            if let Some(id_index) = id_data.substrings {
                let id_item = match id_finder.find(id_index) {
                    Ok(id_item) => id_item,
                    Err(_) => {
                        // println!("WARNING: failed to find id {id_index}: {e}");
                        continue;
                    }
                };

                let id_data = match id_item.parse() {
                    Ok(pdb2::IdData::StringList(id_data)) => id_data,

                    Ok(id_data) => panic!("Failed to parse id {id_index}: Expected StringList, got {id_data:?}"),

                    Err(e) => {
                        println!("WARNING: failed to parse id {id_index}: {e}");
                        continue;
                    }
                };

                for type_index in id_data.substrings {
                    // TODO: remove this hack when pdb crate fixes type
                    let id_index = pdb2::IdIndex(type_index.0);

                    let id_item = match id_finder.find(id_index) {
                        Ok(id_item) => id_item,
                        Err(_) => {
                            // println!("WARNING: failed to find id {id_index}: {e}");
                            continue;
                        }
                    };

                    match id_item.parse() {
                        Ok(pdb2::IdData::String(id_data)) => {
                            arg = format!("{}{}", arg, id_data.name.to_string());
                        }

                        Ok(id_data) => panic!("Failed to parse id {id_index}: Expected String, got {id_data:?}"),
                        
                        Err(e) => {
                            println!("WARNING: failed to parse id {id_index}: {e}");
                            continue;
                        }
                    }
                }
            }
            
            arg = format!("{}{}", arg, id_data.name.to_string());

            args.push(arg);
        }

        // println!("Module build info args: [");
        // for arg in args.iter() {
        //     println!("    \"{arg}\",");
        // }
        // println!("]");

        if args.len() != 2 && args.len() != 5 {
            panic!(
                "Unexpected build info arguments: [{}]",
                args.iter().map(|x| format!("\"{x}\"")).collect::<Vec<_>>().join(", "),
            );
        }

        let arg_count = args.len();
        let mut args_iter = args.into_iter();

        let root_path = args_iter.next().unwrap();
        let compiler_path = if arg_count == 2 { String::new() } else { args_iter.next().unwrap() };
        let module_path = args_iter.next().unwrap();
        let pdb_path = if arg_count == 2 { String::new() } else { args_iter.next().unwrap() };
        let args_string = if arg_count == 2 { String::new() } else { args_iter.next().unwrap() };

        self.path = crate::canonicalize_path(out_path.to_str().unwrap_or(""), root_path.as_str(), module_path.as_str(), false);
        self.compiler_path = compiler_path.into();
        self.pdb_path = pdb_path.into();

        // println!("Module arguments: {args_string}");

        let mut chars_iter = args_string.chars().peekable();
        self.parse_arguments(out_path, root_path.as_str(), args_string.as_str(), &mut chars_iter);

        // Sort additional include directories from longest to shortest
        self.additional_include_dirs.sort_by_key(|a| a.to_string_lossy().len());
        self.additional_include_dirs.reverse();

        Ok(())
    }

    #[inline(always)]
    fn parse_arguments(
        &mut self,
        out_path: &std::path::Path,
        root_path: &str,
        args_string: &str,
        chars_iter: &mut Peekable<Chars>,
    ) {
        fn parse_arg_string(chars_iter: &mut Peekable<Chars>) -> Option<String> {
            let mut string = String::new();
            let mut quoted = false;

            match chars_iter.next() {
                Some('"') => quoted = true,
                Some(c) if c.is_whitespace() => (),
                Some(c) => string.push(c),
                None => return None,
            }

            while let Some(c) = chars_iter.next() {
                match c {
                    '\\' if quoted => match chars_iter.next() {
                        Some(c) => {
                            string.push('\\');
                            string.push(c);
                        }
                        
                        None => panic!("Expected character after quoted escape sequence"),
                    }

                    '"' if quoted => match chars_iter.next() {
                        None | Some(' ') => break,
                        Some(c) => panic!("Unexpected character after string \"{string}\": '{c}'"),
                    },

                    c if c.is_whitespace() && !quoted => break,

                    _ => string.push(c),
                }
            }

            if string.is_empty() {
                None
            } else {
                Some(string)
            }
        }

        fn parse_arg_binding(chars_iter: &mut Peekable<Chars>) -> Option<(String, Option<String>)> {
            let mut name = String::new();
            let mut quoted = false;

            match chars_iter.next() {
                Some('"') => quoted = true,
                Some(c) if c.is_whitespace() => (),
                Some(c) => name.push(c),
                None => return None,
            }

            loop {
                match chars_iter.next() {
                    None => break,
                    Some(c) if c.is_whitespace() && !quoted => break,
                    Some('"') if quoted => (),
                    Some('=') => return Some((name, parse_arg_string(chars_iter))),

                    Some('\\') if quoted => match chars_iter.next() {
                        Some(c) => {
                            name.push('\\');
                            name.push(c);
                        }
                        
                        None => panic!("Expected character after quoted escape sequence"),
                    }

                    Some(c) => name.push(c),
                }
            }

            if name.is_empty() {
                None
            } else {
                Some((name, None))
            }
        }

        loop {
            match chars_iter.next() {
                None => break,
                Some('-' | '/') => (),
                Some(c) if c.is_whitespace() => continue,
                Some(c) => panic!("Unexpected character in build info arg at character {}: '{c}'; Next character: '{}'; Data: \"{args_string}\"", args_string.len() - chars_iter.size_hint().0, chars_iter.peek().unwrap_or(&' ')),
            }

            match chars_iter.next() {
                None => break,

                Some('@') => match parse_arg_string(chars_iter) {
                    Some(s) => self.compiler_response_file = Some(crate::canonicalize_path(out_path.to_str().unwrap_or(""), root_path, s.as_str(), false)),
                    None => panic!("Unexpected character in build info arg: '@'; Data: \"{args_string}\""),
                }

                Some('a') => match parse_arg_string(chars_iter) {
                    Some(s) if s == "nalyze" => self.set_primary_flag(ModulePrimaryFlags::EnableCodeAnalysis, true),
                    Some(s) if s == "nalyze-" => self.set_primary_flag(ModulePrimaryFlags::EnableCodeAnalysis, false),
                    Some(s) if s.starts_with("rch:") => self.minimum_cpu_architecture = Some(s[4..].to_owned()),
                    Some(s) if s == "rm64EC" => self.set_secondary_flag(ModuleSecondaryFlags::GenerateArm64ECCompatibleAbi, true),
                    Some(s) if s == "wait" => self.set_primary_flag(ModulePrimaryFlags::EnableCoroutines, true),
                    Some(s) if s == "wait:strict" => self.set_primary_flag(ModulePrimaryFlags::EnableCoroutinesStrict, true),
                    Some(s) => panic!("Unhandled characters in build info arg: 'a{s}'; Data: \"{args_string}\""),
                    None => panic!("Unexpected character in build info arg: 'a'; Data: \"{args_string}\""),
                }

                Some('A') => match chars_iter.next() {
                    Some('I') => match parse_arg_string(chars_iter) {
                        Some(s) => self.using_directive_dirs.push(crate::canonicalize_path(out_path.to_str().unwrap_or(""), root_path, s.as_str(), true)),
                        None => panic!("Missing directory for using directive"),
                    }

                    Some('l') => match parse_arg_string(chars_iter) {
                        Some(s) if s == "lowCompatibleILVersions" => self.set_secondary_flag(ModuleSecondaryFlags::AllowCompatibleILVersions, true),
                        Some(s) => panic!("Unhandled characters in build info arg: 'Al{s}'; Data: \"{args_string}\""),
                        None => panic!("Unexpected characters in build info arg: 'Al'; Data: \"{args_string}\""),
                    }

                    Some(c) => panic!("Unhandled characters in build info arg: 'A{c}...'; Data: \"{args_string}\""),
                    None => panic!("Unexpected character in build info arg: 'A'; Data: \"{args_string}\""),
                }

                Some('b') => match parse_arg_string(chars_iter) {
                    Some(s) if s == "igobj" => self.set_primary_flag(ModulePrimaryFlags::Bigobj, true),
                    Some(s) => panic!("Unhandled characters in build info arg: 'b{s}'; Data: \"{args_string}\""),
                    None => panic!("Unhandled characters in build info arg: 'b'; Data: \"{args_string}\""),
                }

                Some('B') => match parse_arg_string(chars_iter) {
                    Some(s) if s == "inl" => self.set_primary_flag(ModulePrimaryFlags::BuildInline, true),
                    Some(s) if s == "repro" => self.set_primary_flag(ModulePrimaryFlags::ReproducableOutput, true),
                    Some(s) if s == "uildingMSVCDLL" => self.set_secondary_flag(ModuleSecondaryFlags::BuildingMSVCDLL, true),
                    Some(s) if s == "uildingVCCorlib" => self.set_secondary_flag(ModuleSecondaryFlags::BuildingVCCorlib, true),
                    Some(s) => panic!("Unhandled characters in build info arg: 'B{s}'; Data: \"{args_string}\""),
                    None => panic!("Unhandled characters in build info arg: 'B'; Data: \"{args_string}\""),
                }

                Some('c') => {
                    match chars_iter.peek() {
                        Some(c) if c.is_whitespace() => {
                            self.set_primary_flag(ModulePrimaryFlags::CompileWithoutLinking, true);
                            continue;
                        }
                        
                        _ => {}
                    }

                    match parse_arg_string(chars_iter) {
                        None => self.set_primary_flag(ModulePrimaryFlags::CompileWithoutLinking, true),
                        Some(s) if s == "-" => self.set_primary_flag(ModulePrimaryFlags::CompileWithoutLinking, false),
                        Some(s) if s == "bstring" => self.set_primary_flag(ModulePrimaryFlags::UseByteStrings, true),
                        Some(s) if s.starts_with("gthreads") => self.code_generation_threads = Some(s.trim_start_matches("threads").parse().expect("Invalid code generation thread count")),
                        Some(s) if s == "lr" => self.set_secondary_flag(ModuleSecondaryFlags::ClrCompatible, true),
                        Some(s) if s == "lr:implicitKeepAlive" => self.set_secondary_flag(ModuleSecondaryFlags::ClrImplicitKeepAlive, true),
                        Some(s) if s == "lr:implicitKeepAlive-" => self.set_secondary_flag(ModuleSecondaryFlags::ClrImplicitKeepAlive, false),
                        Some(s) if s == "lr:initialAppDomain" => self.set_secondary_flag(ModuleSecondaryFlags::ClrInitialAppDomain, true),
                        Some(s) if s == "lr:netcore" => self.set_secondary_flag(ModuleSecondaryFlags::ClrNetCore, true),
                        Some(s) if s == "lr:noAssembly" => self.set_secondary_flag(ModuleSecondaryFlags::ClrNoAssembly, true),
                        Some(s) if s == "lr:nostdimport" => self.set_secondary_flag(ModuleSecondaryFlags::ClrNoStdImport, true),
                        Some(s) if s == "lr:nostdlib" => self.set_secondary_flag(ModuleSecondaryFlags::ClrNoStdLib, true),
                        Some(s) if s == "lr:pure" => self.set_secondary_flag(ModuleSecondaryFlags::ClrPure, true),
                        Some(s) if s == "lr:safe" => self.set_secondary_flag(ModuleSecondaryFlags::ClrSafe, true),
                        Some(s) if s.starts_with("onstexpr:backtrace") => self.constexpr_backtrace = Some(s.trim_start_matches("onstexpr:backtrace").parse().expect("Invalid constexpr backtrace level")),
                        Some(s) if s.starts_with("onstexpr:depth") => self.constexpr_depth = Some(s.trim_start_matches("onstexpr:depth").parse().expect("Invalid constexpr depth level")),
                        Some(s) if s.starts_with("onstexpr:steps") => self.constexpr_steps = Some(s.trim_start_matches("onstexpr:steps").parse().expect("Invalid constexpr step count")),
                        Some(s) => panic!("Unhandled characters in build info arg: 'c{s}'; Data: \"{args_string}\""),
                    }
                }

                Some('C') => match chars_iter.next() {
                    None | Some(' ') => self.set_primary_flag(ModulePrimaryFlags::PreserveCommentsDuringPreprocessing, true),
                    Some(c) => panic!("Unhandled characters in build info arg: 'C{c}...'; Data: \"{args_string}\""),
                }

                Some('d') => match chars_iter.next() {
                    Some('1') => match parse_arg_string(chars_iter) {
                        Some(s) => self.d1_args.push(s),
                        None => panic!("Unhandled characters in build info arg: 'd1'; Data: \"{args_string}\""),
                    }

                    Some('2') => match parse_arg_string(chars_iter) {
                        Some(s) => self.d2_args.push(s),
                        None => panic!("Unhandled characters in build info arg: 'd2'; Data: \"{args_string}\""),
                    }

                    Some('i') => match parse_arg_string(chars_iter) {
                        Some(s) if s == "agnostics" => self.diagnostics.push("column".into()),
                        Some(s) if s.starts_with("agnostics:") => self.diagnostics.push(s.trim_start_matches("agnostics:").into()),
                        Some(s) => panic!("Unhandled characters in build info arg: 'di{s}'; Data: \"{args_string}\""),
                        None => panic!("Unhandled characters in build info arg: 'di'; Data: \"{args_string}\""),
                    }

                    Some('o') => match chars_iter.next() {
                        Some('c') => match parse_arg_string(chars_iter) {
                            Some(s) => self.doc_file = Some(s),
                            None => self.set_secondary_flag(ModuleSecondaryFlags::GenerateXmlDocumentation, true),
                        }
                        Some(c) => panic!("Unhandled characters in build info arg: 'do{c}...'; Data: \"{args_string}\""),
                        None => panic!("Unhandled characters in build info arg: 'do'; Data: \"{args_string}\""),
                    }

                    Some(c) => panic!("Unhandled characters in build info arg: 'd{c}...'; Data: \"{args_string}\""),
                    None => panic!("Unexpected character in build info arg: 'd'; Data: \"{args_string}\""),
                }

                Some('D') => {
                    let mut parse_preprocessor_definition = |chars_iter: &mut Peekable<Chars>| {
                        match parse_arg_binding(chars_iter) {
                            Some(x) => self.preprocessor_definitions.push(x),
                            None => panic!("Missing name from preprocessor definition"),
                        }
                    };

                    if let Some('"') = chars_iter.peek() {
                        let string = parse_arg_string(chars_iter);

                        if let Some(string) = string {
                            let mut chars_iter = string.chars().peekable();
                            parse_preprocessor_definition(&mut chars_iter);
                        }
                    } else {
                        parse_preprocessor_definition(chars_iter);
                    }
                }

                Some('e') => match chars_iter.next() {
                    Some('r') => match parse_arg_string(chars_iter) {
                        Some(s) if s.to_lowercase() == "rorreport" => self.error_report = Some("".to_string()),
                        Some(s) if s.to_lowercase() == "rorreport:none" => self.error_report = Some("none".to_string()),
                        Some(s) if s.to_lowercase() == "rorreport:prompt" => self.error_report = Some("prompt".to_string()),
                        Some(s) if s.to_lowercase() == "rorreport:queue" => self.error_report = Some("queue".to_string()),
                        Some(s) if s.to_lowercase() == "rorreport:send" => self.error_report = Some("send".to_string()),
                        Some(s) => panic!("Unhandled characters in build info arg: 'er{s}'; Data: \"{args_string}\""),
                        None => panic!("Unhandled characters in build info arg: 'er'; Data: \"{args_string}\""),
                    }
                    Some('x') => match chars_iter.by_ref().take_while(|c| *c != ':' && !c.is_whitespace()).collect::<String>().as_str() {
                        "ecution-charset" => match parse_arg_string(chars_iter) {
                            Some(s) => self.execution_charset = Some(s.into()),
                            None => panic!("Unhandled characters in build info arg: 'execution-charset:'; Data: \"{args_string}\""),
                        }

                        "perimental" => match parse_arg_string(chars_iter) {
                            Some(s) if s == "log" => match parse_arg_string(chars_iter) {
                                Some(s) => self.experimental_logs_file = Some(s),
                                None => panic!("Build info arg '/experimental:log' missing file path"),
                            }

                            Some(s) if s == "deterministic" => self.set_primary_flag(ModulePrimaryFlags::ExperimentalDeterministic, true),
                            Some(s) if s == "deterministic-" => self.set_primary_flag(ModulePrimaryFlags::ExperimentalDeterministic, false),

                            Some(s) if s == "module" => self.set_primary_flag(ModulePrimaryFlags::ExperimentalModuleSupport, true),
                            Some(s) if s == "module-" => self.set_primary_flag(ModulePrimaryFlags::ExperimentalModuleSupport, false),

                            Some(s) => panic!("Unhandled characters in build info arg: 'experimental:{s}'; Data: \"{args_string}\""),
                            None => panic!("Unhandled characters in build info arg: 'experimental:'; Data: \"{args_string}\""),
                        }

                        "ternal" => match chars_iter.next() {
                            Some('a') => match parse_arg_string(chars_iter) {
                                Some(s) if s == "nglebrackets" => self.set_primary_flag(ModulePrimaryFlags::ExternalAngleBracketsHeaders, true),
                                Some(s) => panic!("Unhandled characters in build info arg: 'external:a{s}; Data: \"{args_string}\""),
                                None => panic!("Unhandled characters in build info arg: 'external:a; Data: \"{args_string}\""),
                            }
                            Some('e') => match chars_iter.by_ref().take_while(|c| *c != ':').collect::<String>().as_str() {
                                "nv" => match parse_arg_string(chars_iter) {
                                    Some(s) => self.external_headers_var = Some(s.to_string()),
                                    None => panic!("Unhandled characters in build info arg: 'external:env:'; Data: \"{args_string}\""),
                                }
                                s => panic!("Unhandled characters in build info arg: 'external:e{s}; Data: \"{args_string}\""),
                            }
                            Some('I') => match parse_arg_string(chars_iter) {
                                Some(s) => self.external_headers.push(s),
                                None => panic!("Unhandled characters in build info arg: 'external:I'; Data: \"{args_string}\""),
                            }
                            Some('W') => match parse_arg_string(chars_iter) {
                                Some(s) if s == "0" => self.external_headers_warning_level = Some(0),
                                Some(s) if s == "1" => self.external_headers_warning_level = Some(1),
                                Some(s) if s == "2" => self.external_headers_warning_level = Some(2),
                                Some(s) if s == "3" => self.external_headers_warning_level = Some(3),
                                Some(s) if s == "4" => self.external_headers_warning_level = Some(4),
                                Some(s) => panic!("Unhandled characters in build info arg: 'external:W{s}'; Data: \"{args_string}\""),
                                None => panic!("Unhandled characters in build info arg: 'external:W'; Data: \"{args_string}\""),
                            }
                            Some(c) => panic!("Unhandled characters in build info arg: 'external:{c}'; Data: \"{args_string}\""),
                            None => panic!("Unhandled characters in build info arg: 'external:'; Data: \"{args_string}\""),
                        }
                        s => panic!("Unhandled characters in build info arg: 'ex{s}'; Data: \"{args_string}\""),
                    }
                    Some(c) => panic!("Unhandled characters in build info arg: 'e{c}'; Data: \"{args_string}\""),
                    None => panic!("Unhandled characters in build info arg: 'e'; Data: \"{args_string}\""),
                }

                Some('E') => match chars_iter.next() {
                    Some('H') => match chars_iter.next() {
                        Some('a') => match chars_iter.next() {
                            None | Some(' ') => {
                                self.set_primary_flag(ModulePrimaryFlags::EnableCppExceptions, true);
                                self.set_primary_flag(ModulePrimaryFlags::EnableSehExceptions, true);
                            },
                            
                            Some('-') => match chars_iter.next() {
                                None | Some(' ') => {
                                    self.set_primary_flag(ModulePrimaryFlags::EnableCppExceptions, false);
                                    self.set_primary_flag(ModulePrimaryFlags::EnableSehExceptions, false);
                                },
                                Some(c) => panic!("Unhandled characters in build info arg: 'EHa-{c}...'; Data: \"{args_string}\""),
                            }

                            Some(c) => panic!("Unhandled characters in build info arg: 'EHa{c}...'; Data: \"{args_string}\""),
                        }

                        Some('c') => match chars_iter.next() {
                            None | Some(' ') => self.set_primary_flag(ModulePrimaryFlags::ExternCDefaultsToNothrow, true),
                            
                            Some('-') => match chars_iter.next() {
                                None | Some(' ') => self.set_primary_flag(ModulePrimaryFlags::ExternCDefaultsToNothrow, false),
                                Some(c) => panic!("Unhandled characters in build info arg: 'EHc-{c}...'; Data: \"{args_string}\""),
                            }

                            Some(c) => panic!("Unhandled characters in build info arg: 'EHc{c}...'; Data: \"{args_string}\""),
                        }

                        Some('r') => match chars_iter.next() {
                            None | Some(' ') => self.set_primary_flag(ModulePrimaryFlags::AlwaysGenerateNoexceptChecks, true),
                            
                            Some('-') => match chars_iter.next() {
                                None | Some(' ') => self.set_primary_flag(ModulePrimaryFlags::AlwaysGenerateNoexceptChecks, false),
                                Some(c) => panic!("Unhandled characters in build info arg: 'EHr-{c}...'; Data: \"{args_string}\""),
                            }

                            Some(c) => panic!("Unhandled characters in build info arg: 'EHr{c}...'; Data: \"{args_string}\""),
                        }

                        Some('s') => match chars_iter.next() {
                            None | Some(' ') => {
                                self.set_primary_flag(ModulePrimaryFlags::EnableCppExceptions, true);
                                self.set_primary_flag(ModulePrimaryFlags::EnableSehExceptions, false);
                            },
                            
                            Some('-') => match chars_iter.next() {
                                None | Some(' ') => {
                                    self.set_primary_flag(ModulePrimaryFlags::EnableCppExceptions, false);
                                    self.set_primary_flag(ModulePrimaryFlags::EnableSehExceptions, false);
                                },
                                Some(c) => panic!("Unhandled characters in build info arg: 'EHs-{c}...'; Data: \"{args_string}\""),
                            }

                            Some(c) => panic!("Unhandled characters in build info arg: 'EHs{c}...'; Data: \"{args_string}\""),
                        }

                        Some(c) => panic!("Unhandled characters in build info arg: 'EH{c}...'; Data: \"{args_string}\""),
                        None => panic!("Unhandled characters in build info arg: 'EH'; Data: \"{args_string}\""),
                    }

                    Some('P') => match chars_iter.next() {
                        None | Some(' ') => self.set_primary_flag(ModulePrimaryFlags::CopyPreprocessorOutputToStdout, true),
                        Some(c) => panic!("Unhandled characters in build info arg: 'EP{c}...'; Data: \"{args_string}\""),
                    }

                    None => self.set_primary_flag(ModulePrimaryFlags::CopyPreprocessorOutputToStdout, true),

                    Some(c) => panic!("Unhandled characters in build info arg: 'E{c}...'; Data: \"{args_string}\""),
                }

                Some('f') => match parse_arg_string(chars_iter) {
                    Some(s) if s.starts_with("avor:") => self.optimize_for_cpu_architecture = Some(s[5..].to_owned()),
                    Some(s) if s == "p:contract" => self.set_primary_flag(ModulePrimaryFlags::ConsiderFloatingPointContractions, true),
                    Some(s) if s == "p:except" => self.set_primary_flag(ModulePrimaryFlags::ConsiderFloatingPointExceptions, true),
                    Some(s) if s == "p:except-" => self.set_primary_flag(ModulePrimaryFlags::ConsiderFloatingPointExceptions, false),
                    Some(s) if s == "p:fast" => self.floating_point_model = Some("fast".to_string()),
                    Some(s) if s == "p:precise" => self.floating_point_model = Some("precise".to_string()),
                    Some(s) if s == "p:strict" => self.floating_point_model = Some("strict".to_string()),
                    Some(s) if s == "pcvt:BC" => self.floating_point_conversions = Some("BC".to_string()),
                    Some(s) if s == "pcvt:IA" => self.floating_point_conversions = Some("IA".to_string()),
                    Some(s) => panic!("Unhandled characters in build info arg: 'f{s}'; Data: \"{args_string}\""),
                    None => panic!("Unexpected character in build info arg: 'f'; Data: \"{args_string}\""),
                }

                Some('F') => match chars_iter.next() {
                    Some('a') => match parse_arg_string(chars_iter) {
                        None => self.listing_file = Some("source.asm".into()),
                        Some(s) => self.listing_file = Some(s.into()),
                    }

                    Some('A') => match chars_iter.next() {
                        None | Some(' ') => self.set_secondary_flag(ModuleSecondaryFlags::ListingFileAssemblerOnly, true),
                        Some('c') => match chars_iter.next() {
                            None | Some(' ') => self.set_secondary_flag(ModuleSecondaryFlags::ListingFileMachineCode, true),
                            Some(c) => panic!("Unhandled characters in build info arg: 'FAc{c}...'; Data: \"{args_string}\""),
                        }
                        Some('s') => match chars_iter.next() {
                            None | Some(' ') => self.set_secondary_flag(ModuleSecondaryFlags::ListingFileSourceCode, true),
                            Some(c) => panic!("Unhandled characters in build info arg: 'FAs{c}...'; Data: \"{args_string}\""),
                        }
                        Some('u') => match chars_iter.next() {
                            None | Some(' ') => self.set_secondary_flag(ModuleSecondaryFlags::ListingFileUtf8, true),
                            Some(c) => panic!("Unhandled characters in build info arg: 'FAu{c}...'; Data: \"{args_string}\""),
                        }
                        Some(c) => panic!("Unhandled characters in build info arg: 'FA{c}...'; Data: \"{args_string}\""),
                    }

                    Some('C') => match chars_iter.next() {
                        None | Some(' ') => self.set_primary_flag(ModulePrimaryFlags::FullSourcePathInDiagnostics, true),
                        Some(c) => panic!("Unhandled characters in build info arg: 'FC{c}...'; Data: \"{args_string}\""),
                    }

                    Some('d') => match parse_arg_string(chars_iter) {
                        Some(s) => self.program_database_file = Some(s),
                        None => panic!("Unhandled characters in build info arg: 'Fd'; Data: \"{args_string}\""),
                    }

                    Some('D') => match chars_iter.next() {
                        None | Some(' ') => self.set_secondary_flag(ModuleSecondaryFlags::IdeMinimalRebuild, true),
                        Some(c) => panic!("Unhandled characters in build info arg: 'FD{c}...'; Data: \"{args_string}\""),
                    }

                    Some('I') => {
                        if let Some(' ') = chars_iter.peek() {
                            chars_iter.next();
                        }

                        match parse_arg_string(chars_iter) {
                            Some(s) => self.preprocess_include_files.push(s),
                            None => panic!("Missing string from preprocess include file arg"),
                        }
                    }

                    Some('o') => match parse_arg_string(chars_iter) {
                        Some(s) => self.object_file = Some(s),
                        None => panic!("Unhandled characters in build info arg: 'Fo'; Data: \"{args_string}\""),
                    }

                    Some('p') => match parse_arg_string(chars_iter) {
                        Some(s) => self.pch_file_name = Some(crate::canonicalize_path(out_path.to_str().unwrap_or(""), root_path, s.as_str(), false)),
                        None => self.pch_file_name = Some(PathBuf::new()),
                    }

                    Some('S') => match chars_iter.next() {
                        Some(' ') | None => self.set_primary_flag(ModulePrimaryFlags::SerializePdbWithMspdbsrv, true),
                        Some(c) => panic!("Unhandled characters in build info arg: 'FS{c}...'; Data: \"{args_string}\""),
                    }

                    Some('u') => match parse_arg_string(chars_iter) {
                        Some(s) if s.starts_with("ncCache") => self.func_cache = Some(s.trim_start_matches("ncCache").parse().unwrap()),
                        Some(s) => panic!("Unexpected characters in build info arg: 'Fu{s}'; Data: \"{args_string}\""),
                        None => panic!("Unexpected characters in build info arg: 'Fu'; Data: \"{args_string}\""),
                    }

                    Some('U') => match parse_arg_string(chars_iter) {
                        Some(s) => self.forced_using_directives.push(crate::canonicalize_path(out_path.to_str().unwrap_or(""), root_path, s.as_str(), false)),
                        None => panic!("Unhandled characters in build info arg: 'FU'; Data: \"{args_string}\""),
                    }

                    Some(c) => panic!("Unhandled characters in build info arg: 'F{c}...'; Data: \"{args_string}\""),
                    None => panic!("Unexpected character in build info arg: 'F'; Data: \"{args_string}\""),
                }

                Some('g') => match parse_arg_string(chars_iter) {
                    Some(s) if s.starts_with("uard") => self.guard_string = Some(s.trim_start_matches("uard").to_string()),
                    Some(s) => panic!("Unhandled characters in build info arg: 'g{s}'; Data: \"{args_string}\""),
                    None => panic!("Unexpected character in build info arg: 'g'; Data: \"{args_string}\""),
                }

                Some('G') => match chars_iter.next() {
                    Some('d') => match chars_iter.next() {
                        None | Some(' ') => self.set_primary_flag(ModulePrimaryFlags::UseCdeclCallingConvention, true),
                        Some(c) => panic!("Unhandled characters in build info arg: 'Gd{c}...'; Data: \"{args_string}\""),
                    }

                    Some('F') => match chars_iter.next() {
                        None | Some(' ') => self.set_primary_flag(ModulePrimaryFlags::EnableStringPooling, true),
                        Some('-') => match chars_iter.next() {
                            None | Some(' ') => self.set_primary_flag(ModulePrimaryFlags::EnableStringPooling, false),
                            Some(c) => panic!("Unhandled characters in build info arg: 'GF-{c}...'; Data: \"{args_string}\""),
                        }
                        Some(c) => panic!("Unhandled characters in build info arg: 'GF{c}...'; Data: \"{args_string}\""),
                    }

                    Some('L') => match chars_iter.next() {
                        None | Some(' ') => self.set_primary_flag(ModulePrimaryFlags::EnableWholeProgramOptimization, true),
                        Some('-') => match chars_iter.next() {
                            None | Some(' ') => self.set_primary_flag(ModulePrimaryFlags::EnableWholeProgramOptimization, false),
                            Some(c) => panic!("Unhandled characters in build info arg: 'GL-{c}...'; Data: \"{args_string}\""),
                        }
                        Some(c) => panic!("Unhandled characters in build info arg: 'GL{c}...'; Data: \"{args_string}\""),
                    }

                    Some('m') => match chars_iter.next() {
                        None | Some(' ') => self.set_primary_flag(ModulePrimaryFlags::EnableMinimalRebuild, true),
                        Some('-') => match chars_iter.next() {
                            None | Some(' ') => self.set_primary_flag(ModulePrimaryFlags::EnableMinimalRebuild, false),
                            Some(c) => panic!("Unhandled characters in build info arg: 'Gm-{c}...'; Data: \"{args_string}\""),
                        }
                        Some(c) => panic!("Unhandled characters in build info arg: 'Gm{c}...'; Data: \"{args_string}\""),
                    }

                    Some('R') => {
                        match chars_iter.next() {
                            None | Some(' ') => self.set_primary_flag(ModulePrimaryFlags::EnableRtti, true),
                            Some('-') => match chars_iter.next() {
                                None | Some(' ') => self.set_primary_flag(ModulePrimaryFlags::EnableRtti, false),
                                Some(c) => panic!("Unhandled characters in build info arg: 'GR-{c}...'; Data: \"{args_string}\""),
                            }
                            Some(c) => panic!("Unhandled characters in build info arg: 'GR{c}...'; Data: \"{args_string}\""),
                        }
                    }

                    Some('s') => {
                        let mut s = String::new();

                        while let Some(c) = chars_iter.next() {
                            if c.is_whitespace() {
                                break;
                            }

                            s.push(c);
                        }

                        if s.is_empty() {
                            s = "0".into();
                        }

                        match s.parse() {
                            Ok(x) => self.stack_probe_threshold = Some(x),
                            Err(_) => panic!("Unhandled characters in build info arg: 'Gs{s}'; Data: \"{args_string}\""),
                        }
                    }

                    Some('S') => match chars_iter.next() {
                        None | Some(' ') => self.set_primary_flag(ModulePrimaryFlags::CheckBufferSecurity, true),
                        Some('-') => match chars_iter.next() {
                            None | Some(' ') => self.set_primary_flag(ModulePrimaryFlags::CheckBufferSecurity, false),
                            Some(c) => panic!("Unhandled characters in build info arg: 'GS-{c}...'; Data: \"{args_string}\""),
                        }
                        Some(c) => panic!("Unhandled characters in build info arg: 'GS{c}...'; Data: \"{args_string}\""),
                    }

                    Some('T') => match chars_iter.next() {
                        None | Some(' ') => self.set_primary_flag(ModulePrimaryFlags::FiberSafeTLS, true),
                        Some(c) => panic!("Unexpected characters in build info arg: 'GT{c}...'; Data: \"{args_string}\""),
                    }

                    Some('w') => match chars_iter.next() {
                        None | Some(' ') => self.set_primary_flag(ModulePrimaryFlags::EnableWholeProgramDataOptimization, true),
                        Some('+') => match chars_iter.next() {
                            None | Some(' ') => self.set_primary_flag(ModulePrimaryFlags::EnableWholeProgramDataOptimization, true),
                            Some(c) => panic!("Unhandled characters in build info arg: 'Gw+{c}...'; Data: \"{args_string}\""),
                        }
                        Some('-') => match chars_iter.next() {
                            None | Some(' ') => self.set_primary_flag(ModulePrimaryFlags::EnableWholeProgramDataOptimization, false),
                            Some(c) => panic!("Unhandled characters in build info arg: 'Gw-{c}...'; Data: \"{args_string}\""),
                        }
                        Some(c) => panic!("Unhandled characters in build info arg: 'Gw{c}...'; Data: \"{args_string}\""),
                    }

                    Some('y') => match chars_iter.next() {
                        None | Some(' ') => self.set_primary_flag(ModulePrimaryFlags::FunctionLevelLinking, true),
                        Some('-') => match chars_iter.next() {
                            None | Some(' ') => self.set_primary_flag(ModulePrimaryFlags::FunctionLevelLinking, false),
                            Some(c) => panic!("Unhandled characters in build info arg: 'Gy-{c}...'; Data: \"{args_string}\""),
                        }
                        Some(c) => panic!("Unhandled characters in build info arg: 'Gy{c}...'; Data: \"{args_string}\""),
                    }

                    Some('z') => match chars_iter.next() {
                        None | Some(' ') => self.set_secondary_flag(ModuleSecondaryFlags::UseStdcallCallingConvention, true),
                        Some('+') => match chars_iter.next() {
                            None | Some(' ') => self.set_secondary_flag(ModuleSecondaryFlags::UseStdcallCallingConvention, true),
                            Some(c) => panic!("Unhandled characters in build info arg: 'Gz+{c}...'; Data: \"{args_string}\""),
                        }
                        Some('-') => match chars_iter.next() {
                            None | Some(' ') => self.set_secondary_flag(ModuleSecondaryFlags::UseStdcallCallingConvention, false),
                            Some(c) => panic!("Unhandled characters in build info arg: 'Gz-{c}...'; Data: \"{args_string}\""),
                        }
                        Some(c) => panic!("Unhandled characters in build info arg: 'Gz{c}...'; Data: \"{args_string}\""),
                    }

                    Some(c) => panic!("Unhandled characters in build info arg: 'G{c}...'; Data: \"{args_string}\""),
                    None => panic!("Unexpected character in build info arg: 'G'; Data: \"{args_string}\""),
                }

                Some('h') => match parse_arg_string(chars_iter) {
                    Some(s) if s == "otpatch" => self.set_secondary_flag(ModuleSecondaryFlags::CreateHotpatchableImage, true),
                    Some(s) => panic!("Unhandled characters in build info arg: 'h{s}'; Data: \"{args_string}\""),
                    None => panic!("Unexpected character in build info arg: 'h'; Data: \"{args_string}\""),
                }

                Some('k') => match parse_arg_string(chars_iter) {
                    Some(s) if s == "ernel" => self.set_primary_flag(ModulePrimaryFlags::CreateKernelModeBinary, true),
                    Some(s) => panic!("Unhandled characters in build info arg: 'k{s}'; Data: \"{args_string}\""),
                    None => panic!("Unexpected character in build info arg: 'k'; Data: \"{args_string}\""),
                }

                Some('i') => match parse_arg_string(chars_iter) {
                    Some(s) if s == "mport_no_registry" => self.set_primary_flag(ModulePrimaryFlags::ImportNoRegistry, true),
                    Some(s) if s == "gnorePragmaWarningError" => self.set_primary_flag(ModulePrimaryFlags::IgnorePragmaWarningError, true),
                    Some(s) => panic!("Unexpected characters in build info arg: 'i{s}'; Data: \"{args_string}\""),
                    None => panic!("Unexpected character in build info arg: 'i'; Data: \"{args_string}\""),
                }

                Some('I') => match parse_arg_string(chars_iter) {
                    Some(x) => self.additional_include_dirs.push(crate::canonicalize_path(out_path.to_str().unwrap_or(""), root_path, x.as_str(), true)),
                    None => panic!("Missing string from additional include directory arg"),
                }

                Some('J') => match parse_arg_string(chars_iter) {
                    Some(s) if s == "MC" => self.set_secondary_flag(ModuleSecondaryFlags::JustMyCode, true),
                    Some(s) => panic!("Unexpected characters in build info arg: 'J{s}'; Data: \"{args_string}\""),
                    None => panic!("Unexpected character in build info arg: 'J'; Data: \"{args_string}\""),
                }

                Some('L') => match chars_iter.next() {
                    Some('D') => match chars_iter.next() {
                        None | Some(' ') => self.feature_toggles.push("LD".to_string()),
                        Some('d') => match chars_iter.next() {
                            None | Some(' ') => self.feature_toggles.push("LDd".to_string()),
                            Some(c) => panic!("Unhandled characters in build info arg: 'LDd{c}...'; Data: \"{args_string}\""),
                        }
                        Some(c) => panic!("Unhandled characters in build info arg: 'LD{c}...'; Data: \"{args_string}\""),
                    }

                    Some(c) => panic!("Unhandled characters in build info arg: 'L{c}...'; Data: \"{args_string}\""),
                    None => panic!("Unexpected character in build info arg: 'L'; Data: \"{args_string}\""),
                }

                Some('M') => match parse_arg_string(chars_iter) {
                    Some(s) if s.starts_with("D") => match &s[1..] {
                        s if s.is_empty() => self.feature_toggles.push("MD".to_string()),
                        "d" => self.feature_toggles.push("MDd".to_string()),
                        s => panic!("Unhandled characters in build info arg: 'MD{s}'; Data: \"{args_string}\""),
                    }

                    Some(s) if s.starts_with("P") => match &s[1..] {
                        s if s.is_empty() => self.build_process_count = Some(1),
                        s => match s.parse::<usize>() {
                            Ok(x) => self.build_process_count = Some(x),
                            Err(_) => panic!("Unhandled characters in build info arg: 'MP{s}'; Data: \"{args_string}\""),
                        }
                    }

                    Some(s) if s.starts_with("T") => match &s[1..] {
                        s if s.is_empty() => self.feature_toggles.push("MT".to_string()),
                        "d" => self.feature_toggles.push("MTd".to_string()),
                        s => panic!("Unhandled characters in build info arg: 'MT{s}'; Data: \"{args_string}\""),
                    }

                    Some(c) => panic!("Unhandled characters in build info arg: 'M{c}...'; Data: \"{args_string}\""),
                    None => panic!("Unexpected character in build info arg: 'M'; Data: \"{args_string}\""),
                }

                Some('n') => match parse_arg_string(chars_iter) {
                    Some(s) if s == "ocfgrngchk" => self.set_secondary_flag(ModuleSecondaryFlags::NoCfgRngChk, true),
                    Some(s) if s == "ologo" => self.set_primary_flag(ModulePrimaryFlags::Nologo, true),
                    Some(s) if s == "odatetime" => self.set_secondary_flag(ModuleSecondaryFlags::NoDateTime, true),
                    Some(s) if s == "othreadsafestatics" => self.set_primary_flag(ModulePrimaryFlags::NoThreadSafeStatics, true),
                    Some(s) => panic!("Unhandled characters in build info arg: 'n{s}'; Data: \"{args_string}\""),
                    None => panic!("Unexpected character in build info arg: 'n'; Data: \"{args_string}\""),
                }

                Some('o') => match parse_arg_string(chars_iter) {
                    Some(s) if s == "penmp" => self.openmp = Some("omp".to_string()),
                    Some(s) if s == "penmp-" => self.openmp = None,
                    Some(s) if s == "penmp:experimental" => self.openmp = Some("experimental".to_string()),
                    Some(s) if s == "penmp:llvm" => self.openmp = Some("llvm".to_string()),
                    Some(s) if s == "ptions:strict" => self.set_primary_flag(ModulePrimaryFlags::UnknownCompilerOptionsAreErrors, true),
                    Some(s) => panic!("Unhandled characters in build info arg: 'o{s}'; Data: \"{args_string}\""),
                    None => panic!("Unexpected character in build info arg: 'o'; Data: \"{args_string}\""),
                }

                Some('O') => match chars_iter.next() {
                    Some('1') => match chars_iter.next() {
                        None | Some(' ') => self.set_primary_flag(ModulePrimaryFlags::CreateSmallCode, true),
                        Some(c) => panic!("Unhandled characters in build info arg: 'O1{c}...'; Data: \"{args_string}\""),
                    }

                    Some('2') => match chars_iter.next() {
                        None | Some(' ') => self.set_primary_flag(ModulePrimaryFlags::CreateFastCode, true),
                        Some(c) => panic!("Unhandled characters in build info arg: 'O2{c}...'; Data: \"{args_string}\""),
                    }

                    Some('b') => match chars_iter.next() {
                        Some('0') => match chars_iter.next() {
                            None | Some(' ') => self.inline_function_expansion = Some(0),
                            Some(c) => panic!("Unhandled characters in build info arg: 'Ob0{c}...'; Data: \"{args_string}\""),
                        }
                        
                        Some('1') => match chars_iter.next() {
                            None | Some(' ') => self.inline_function_expansion = Some(1),
                            Some(c) => panic!("Unhandled characters in build info arg: 'Ob1{c}...'; Data: \"{args_string}\""),
                        }

                        Some('2') => match chars_iter.next() {
                            None | Some(' ') => self.inline_function_expansion = Some(2),
                            Some(c) => panic!("Unhandled characters in build info arg: 'Ob2{c}...'; Data: \"{args_string}\""),
                        }
                        
                        Some('3') => match chars_iter.next() {
                            None | Some(' ') => self.inline_function_expansion = Some(3),
                            Some(c) => panic!("Unhandled characters in build info arg: 'Ob3{c}...'; Data: \"{args_string}\""),
                        }
                        
                        Some(c) => panic!("Unhandled characters in build info arg: 'Ob{c}...'; Data: \"{args_string}\""),
                        None => panic!("Unhandled characters in build info arg: 'Ob'; Data: \"{args_string}\""),
                    }

                    Some('d') => match chars_iter.next() {
                        None | Some(' ') => self.set_primary_flag(ModulePrimaryFlags::OptimizationDisabled, true),
                        Some(c) => panic!("Unhandled characters in build info arg: 'Od{c}...'; Data: \"{args_string}\""),
                    }

                    Some('i') => match chars_iter.next() {
                        None | Some(' ') => self.set_primary_flag(ModulePrimaryFlags::GenerateIntrinsicFunctions, true),
                        Some('-') => match chars_iter.next() {
                            None | Some(' ') => self.set_primary_flag(ModulePrimaryFlags::GenerateIntrinsicFunctions, false),
                            Some(c) => panic!("Unhandled characters in build info arg: 'Oi-{c}...'; Data: \"{args_string}\""),
                        }
                        Some(c) => panic!("Unhandled characters in build info arg: 'Oi{c}...'; Data: \"{args_string}\""),
                    }

                    Some('s') => match chars_iter.next() {
                        None | Some(' ') => self.set_primary_flag(ModulePrimaryFlags::FavorsSmallCode, true),
                        Some(c) => panic!("Unhandled characters in build info arg: 'Os{c}...'; Data: \"{args_string}\""),
                    }

                    Some('t') => match chars_iter.next() {
                        None | Some(' ') => self.set_primary_flag(ModulePrimaryFlags::FavorsFastCode, true),
                        Some(c) => panic!("Unhandled characters in build info arg: 'Ot{c}...'; Data: \"{args_string}\""),
                    }

                    Some('x') => match chars_iter.next() {
                        None | Some(' ') => {
                            // TODO: O2 without GF or Gy
                        }
                        Some('-') => match chars_iter.next() {
                            None | Some(' ') => {
                                // TODO: O2 without GF or Gy
                            }
                            Some(c) => panic!("Unhandled characters in build info arg: 'Ox-{c}...'; Data: \"{args_string}\""),
                        }
                        Some(c) => panic!("Unhandled characters in build info arg: 'Ox{c}...'; Data: \"{args_string}\""),
                    }

                    Some('y') => match chars_iter.next() {
                        None | Some(' ') => self.set_primary_flag(ModulePrimaryFlags::FramePointerEmission, true),
                        Some('-') => match chars_iter.next() {
                            None | Some(' ') => self.set_primary_flag(ModulePrimaryFlags::FramePointerEmission, false),
                            Some(c) => panic!("Unhandled characters in build info arg: 'Oy-{c}...'; Data: \"{args_string}\""),
                        }
                        Some(c) => panic!("Unhandled characters in build info arg: 'Oy{c}...'; Data: \"{args_string}\""),
                    }

                    Some(c) => panic!("Unhandled characters in build info arg: 'O{c}...'; Data: \"{args_string}\""),
                    None => panic!("Unexpected character in build info arg: 'O'; Data: \"{args_string}\""),
                }

                Some('p') => match parse_arg_string(chars_iter) {
                    Some(s) if s == "ermissive" => self.set_primary_flag(ModulePrimaryFlags::Permissive, true),
                    Some(s) if s == "ermissive-" => self.set_primary_flag(ModulePrimaryFlags::Permissive, false),
                    Some(s) => panic!("Unhandled characters in build info arg: 'p{s}'; Data: \"{args_string}\""),
                    None => panic!("Unexpected character in build info arg: 'p'; Data: \"{args_string}\""),
                }

                Some('Q') => match parse_arg_string(chars_iter) {
                    Some(s) if s == "fast_transcendentals" => self.set_secondary_flag(ModuleSecondaryFlags::FastTranscendentals, true),
                    Some(s) if s == "imprecise_fwaits" => self.set_secondary_flag(ModuleSecondaryFlags::RemoveFwaitInTryBlocks, true),
                    Some(s) if s == "Ifist" => self.set_secondary_flag(ModuleSecondaryFlags::SuppressFloatToIntegralHelperCall, true),
                    Some(s) if s == "Intel-jcc-erratum" => self.set_secondary_flag(ModuleSecondaryFlags::MitigateIntelJccErratumUpdatePerformance, true),
                    Some(s) if s.starts_with("par-report:") => self.loop_parallelization_report_level = Some(s.trim_start_matches("par-report:").parse().unwrap()),
                    Some(s) if s == "par" => self.set_primary_flag(ModulePrimaryFlags::EnableLoopParallelization, true),
                    Some(s) if s == "safe_fp_loads" => self.set_secondary_flag(ModuleSecondaryFlags::SafeFpLoads, true),
                    Some(s) if s == "slpvec-" => self.set_secondary_flag(ModuleSecondaryFlags::DisableSlpVec, true),
                    Some(s) if s == "spectre" => self.set_primary_flag(ModulePrimaryFlags::MitigateSpectreVulnerabilities, true),
                    Some(s) if s == "spectre-" => self.set_primary_flag(ModulePrimaryFlags::MitigateSpectreVulnerabilities, false),
                    Some(s) if s == "spectre-load" => self.set_secondary_flag(ModuleSecondaryFlags::GenerateSerializingForLoads, true),
                    Some(s) if s == "spectre-load-cf" => self.set_secondary_flag(ModuleSecondaryFlags::GenerateSerializingForControlFlowLoads, true),
                    Some(s) if s == "vec-" => self.set_secondary_flag(ModuleSecondaryFlags::DisableVec, true),
                    Some(s) if s == "vec-mathlib-" => self.set_secondary_flag(ModuleSecondaryFlags::DisableVecMathLib, true),
                    Some(s) if s.starts_with("vec-report:") => self.vec_report_level = Some(s.trim_start_matches("vec-report:").parse().unwrap()),
                    Some(s) if s == "vec-sse2only" => self.set_secondary_flag(ModuleSecondaryFlags::VecSSE2Only, true),
                    Some(s) => panic!("Unhandled characters in build info arg: 'Q{s}'; Data: \"{args_string}\""),
                    None => panic!("Unexpected character in build info arg: 'Q'; Data: \"{args_string}\""),
                }

                Some('R') => match parse_arg_string(chars_iter) {
                    Some(s) if s == "TC1" || s == "TCsu" => self.set_primary_flag(ModulePrimaryFlags::EnableFastRuntimeChecks, true),
                    Some(s) if s == "TCc" => self.set_primary_flag(ModulePrimaryFlags::ConvertToSmallerTypeCheckAtRuntime, true),
                    Some(s) if s == "TCs" => self.set_primary_flag(ModulePrimaryFlags::EnableStackFrameRuntimeChecks, true),
                    Some(s) if s == "TCu" => self.set_primary_flag(ModulePrimaryFlags::EnableUninitializedLocalUsageChecks, true),
                    Some(s) => panic!("Unhandled characters in build info arg: 'R{s}'; Data: \"{args_string}\""),
                    None => panic!("Unhandled characters in build info arg: 'R'; Data: \"{args_string}\""),
                }

                Some('s') => match parse_arg_string(chars_iter) {
                    Some(s) if s == "dl" => self.set_primary_flag(ModulePrimaryFlags::EnableSdl, true),
                    Some(s) if s == "dl-" => self.set_primary_flag(ModulePrimaryFlags::EnableSdl, false),
                    Some(s) if s == "howIncludes" => self.set_secondary_flag(ModuleSecondaryFlags::ShowIncludes, true),
                    Some(s) if s.starts_with("ource-charset:") => self.source_charset = Some(s.trim_start_matches("ource-charset:").into()),
                    Some(s) if s.starts_with("td:") => self.language_standard = Some(s.trim_start_matches("td:").to_string()),
                    Some(s) => panic!("Unhandled characters in build info arg: 's{s}'; Data: \"{args_string}\""),
                    None => panic!("Unhandled characters in build info arg: 's'; Data: \"{args_string}\""),
                }

                Some('t') => match parse_arg_string(chars_iter) {
                    Some(s) if s.starts_with("rimfile:") => self.trim_files.push(s.trim_start_matches("rimfile:").into()),
                    Some(s) => panic!("Unhandled characters in build info arg: 't{s}'; Data: \"{args_string}\""),
                    None => panic!("Unexpected character in build info arg: 't'; Data: \"{args_string}\""),
                }
                
                Some('T') => match chars_iter.next() {
                    Some('C') => match chars_iter.next() {
                        None | Some(' ') => self.set_primary_flag(ModulePrimaryFlags::UseCSourceFileType, true),
                        Some(c) => panic!("Unhandled characters in build info arg: 'TC{c}...'; Data: \"{args_string}\""),
                    }

                    Some('P') => match chars_iter.next() {
                        None | Some(' ') => self.set_primary_flag(ModulePrimaryFlags::UseCppSourceFileType, true),
                        Some(c) => panic!("Unhandled characters in build info arg: 'TP{c}...'; Data: \"{args_string}\""),
                    }

                    Some(c) => panic!("Unhandled characters in build info arg: 'T{c}...'; Data: \"{args_string}\""),
                    None => panic!("Unexpected character in build info arg: 'T'; Data: \"{args_string}\""),
                }

                Some('u') => match parse_arg_string(chars_iter) {
                    Some(s) if s == "tf-8" => {
                        self.source_charset = Some("utf-8".into());
                        self.execution_charset = Some("utf-8".into());
                    }
                    Some(s) => panic!("Unhandled characters in build info arg: 'u{s}'; Data: \"{args_string}\""),
                    None => panic!("Unexpected character in build info arg: 'u'; Data: \"{args_string}\""),
                }

                Some('v') => match parse_arg_string(chars_iter) {
                    Some(s) if s == "alidate-charset" => self.set_secondary_flag(ModuleSecondaryFlags::ValidateUtf8Charset, true),
                    Some(s) if s == "c7dname" => self.set_secondary_flag(ModuleSecondaryFlags::Vc7DName, true),
                    Some(s) if s == "ersionLKG171" => self.set_secondary_flag(ModuleSecondaryFlags::VersionLKG171, true),
                    Some(s) => panic!("Unhandled characters in build info arg: 'v{s}'; Data: \"{args_string}\""),
                    None => panic!("Unhandled character in build info arg: 'v'; Data: \"{args_string}\""),
                }

                Some('w') => match chars_iter.next() {
                    Some('1') => self.warnings_level1.push(parse_arg_string(chars_iter).unwrap_or_default()),
                    Some('2') => self.warnings_level1.push(parse_arg_string(chars_iter).unwrap_or_default()),
                    Some('3') => self.warnings_level1.push(parse_arg_string(chars_iter).unwrap_or_default()),
                    Some('4') => self.warnings_level1.push(parse_arg_string(chars_iter).unwrap_or_default()),

                    Some('a') => match parse_arg_string(chars_iter) {
                        Some(s) if s == "rningLKG171" => self.set_secondary_flag(ModuleSecondaryFlags::WarningLKG171, true),
                        Some(s) => panic!("Unhandled characters in build info arg: 'wa{s}'; Data: \"{args_string}\""),
                        None => panic!("Unhandled characters in build info arg: 'wa'; Data: \"{args_string}\""),
                    }

                    Some('d') => match parse_arg_string(chars_iter) {
                        Some(s) => self.disabled_warnings.push(s),
                        None => panic!("Unhandled characters in build info arg: 'wd'; Data: \"{args_string}\""),
                    }

                    Some('l') => match parse_arg_string(chars_iter) {
                        Some(s) => self.logged_warnings.push(s),
                        None => panic!("Unhandled characters in build info arg: 'wl'; Data: \"{args_string}\""),
                    }

                    Some('e') => match parse_arg_string(chars_iter) {
                        Some(s) => self.warnings_as_errors.push(s),
                        None => panic!("Unhandled characters in build info arg: 'we'; Data: \"{args_string}\""),
                    }

                    Some(c) => panic!("Unhandled characters in build info arg: 'w{c}...'; Data: \"{args_string}\""),
                    None => panic!("Unhandled character in build info arg: 'w'; Data: \"{args_string}\""),
                }

                Some('W') => match chars_iter.next() {
                    Some('0') => match chars_iter.next() {
                        None | Some(' ') => self.output_warning_level = Some(0),
                        Some(c) => panic!("Unhandled characters in build info arg: 'W0{c}...'; Data: \"{args_string}\""),
                    }

                    Some('1') => match chars_iter.next() {
                        None | Some(' ') => self.output_warning_level = Some(1),
                        Some(c) => panic!("Unhandled characters in build info arg: 'W1{c}...'; Data: \"{args_string}\""),
                    }

                    Some('2') => match chars_iter.next() {
                        None | Some(' ') => self.output_warning_level = Some(2),
                        Some(c) => panic!("Unhandled characters in build info arg: 'W2{c}...'; Data: \"{args_string}\""),
                    }

                    Some('3') => match chars_iter.next() {
                        None | Some(' ') => self.output_warning_level = Some(3),
                        Some(c) => panic!("Unhandled characters in build info arg: 'W3{c}...'; Data: \"{args_string}\""),
                    }

                    Some('4') => match chars_iter.next() {
                        None | Some(' ') => self.output_warning_level = Some(4),
                        Some(c) => panic!("Unhandled characters in build info arg: 'W4{c}...'; Data: \"{args_string}\""),
                    }

                    Some('a') => match parse_arg_string(chars_iter) {
                        Some(s) if s == "ll" => self.set_primary_flag(ModulePrimaryFlags::EnableAllWarnings, true),
                        x => panic!("Unhandled characters in build info arg: 'Wa{}'; Data: \"{args_string}\"", x.unwrap_or_default()),
                    }

                    Some('v') => match parse_arg_string(chars_iter) {
                        Some(s) if s.starts_with(':') => self.disable_warnings_after_version = Some(s.to_string()),
                        Some(s) => panic!("Unhandled characters in build info arg: 'Wv{s}'; Data: \"{args_string}\""),
                        None => panic!("Unhandled characters in build info arg: 'Wv'; Data: \"{args_string}\""),
                    }

                    Some('X') => match chars_iter.next() {
                        None | Some(' ') => self.set_primary_flag(ModulePrimaryFlags::TreatWarningsAsErrors, true),
                        Some('-') => match chars_iter.next() {
                            None | Some(' ') => self.set_primary_flag(ModulePrimaryFlags::TreatWarningsAsErrors, false),
                            Some(c) => panic!("Unhandled characters in build info arg: 'WX-{c}...'; Data: \"{args_string}\""),
                        }
                        Some(c) => panic!("Unhandled characters in build info arg: 'WX{c}...'; Data: \"{args_string}\""),
                    }

                    Some(c) => panic!("Unhandled characters in build info arg: 'W{c}...'; Data: \"{args_string}\""),
                    None => panic!("Unexpected character in build info arg: 'W'; Data: \"{args_string}\""),
                }

                Some('X') => match chars_iter.next() {
                    None | Some(' ') => self.set_primary_flag(ModulePrimaryFlags::IgnoreStandardIncludeDir, true),
                    Some(c) => panic!("Unhandled characters in build info arg: 'X{c}...'; Data: \"{args_string}\""),
                }

                Some('Y') => match chars_iter.next() {
                    Some('c') => match parse_arg_string(chars_iter) {
                        Some(s) => self.pch_file_name = Some(crate::canonicalize_path(out_path.to_str().unwrap_or(""), root_path, s.as_str(), false)),
                        None => self.pch_file_name = Some(PathBuf::new()),
                    }

                    Some('l') => match parse_arg_string(chars_iter) {
                        None => self.set_primary_flag(ModulePrimaryFlags::InjectPchReference, true),
                        Some(s) if s.is_empty() => self.set_primary_flag(ModulePrimaryFlags::InjectPchReference, true),
                        Some(s) if s == "-" => self.set_primary_flag(ModulePrimaryFlags::InjectPchReference, false),
                        Some(s) => self.pch_references.push(s),
                    }

                    Some('u') => match parse_arg_string(chars_iter) {
                        Some(s) => self.precompiled_header_file_name = Some(s),
                        None => panic!("Unhandled characters in build info arg: 'Yu'; Data: \"{args_string}\""),
                    }

                    Some(c) => panic!("Unhandled characters in build info arg: 'Y{c}...'; Data: \"{args_string}\""),
                    None => panic!("Unexpected character in build info arg: 'Y'; Data: \"{args_string}\""),
                }

                Some('Z') => match chars_iter.next() {
                    Some('7') => match chars_iter.next() {
                        None | Some(' ') => self.set_primary_flag(ModulePrimaryFlags::GenerateC7DebugInfo, true),
                        Some(c) => panic!("Unhandled characters in build info arg: 'Z7{c}...'; Data: \"{args_string}\""),
                    }

                    Some('c') => match chars_iter.next() {
                        Some(':') => match parse_arg_string(chars_iter) {
                            Some(x) => self.feature_toggles.push(x),
                            None => panic!("Missing identifier from feature toggle"),
                        }

                        Some(c) => panic!("Unhandled characters in build info arg: 'Zc{c}...'; Data: \"{args_string}\""),
                        None => panic!("Unhandled characters in build info arg: 'Zc'; Data: \"{args_string}\""),
                    }

                    Some('f') => match chars_iter.next() {
                        None | Some(' ') => self.set_primary_flag(ModulePrimaryFlags::FasterPdbGeneration, true),
                        Some(c) => panic!("Unhandled characters in build info arg: 'Zf{c}...'; Data: \"{args_string}\""),
                    }

                    Some('H') => match parse_arg_string(chars_iter) {
                        Some(s) if s.starts_with(':') => self.hash_algorithm = Some(s.trim_start_matches(':').to_string()),
                        Some(s) => panic!("Unhandled characters in build info arg: 'ZH{s}'; Data: \"{args_string}\""),
                        None => panic!("Unhandled characters in build info arg: 'ZH'; Data: \"{args_string}\""),
                    }

                    Some('i') => match chars_iter.next() {
                        None | Some(' ') => self.set_primary_flag(ModulePrimaryFlags::GenerateFullDebugInfo, true),
                        Some('+') => match chars_iter.next() {
                            None | Some(' ') => self.set_primary_flag(ModulePrimaryFlags::GenerateFullDebugInfo, true),
                            Some(c) => panic!("Unhandled characters in build info arg: 'Zi+{c}...'; Data: \"{args_string}\""),
                        }
                        Some('-') => match chars_iter.next() {
                            None | Some(' ') => self.set_primary_flag(ModulePrimaryFlags::GenerateFullDebugInfo, false),
                            Some(c) => panic!("Unhandled characters in build info arg: 'Zi-{c}...'; Data: \"{args_string}\""),
                        }
                        Some(c) => panic!("Unhandled characters in build info arg: 'Zi{c}...'; Data: \"{args_string}\""),
                    }

                    Some('I') => match chars_iter.next() {
                        None | Some(' ') => self.set_secondary_flag(ModuleSecondaryFlags::GenerateEditAndContinueDebugInfo, true),
                        Some('+') => match chars_iter.next() {
                            None | Some(' ') => self.set_secondary_flag(ModuleSecondaryFlags::GenerateEditAndContinueDebugInfo, true),
                            Some(c) => panic!("Unhandled characters in build info arg: 'ZI+{c}...'; Data: \"{args_string}\""),
                        }
                        Some('-') => match chars_iter.next() {
                            None | Some(' ') => self.set_secondary_flag(ModuleSecondaryFlags::GenerateEditAndContinueDebugInfo, false),
                            Some(c) => panic!("Unhandled characters in build info arg: 'ZI-{c}...'; Data: \"{args_string}\""),
                        }
                        Some(c) => panic!("Unhandled characters in build info arg: 'ZI{c}...'; Data: \"{args_string}\""),
                    }

                    Some('l') => match chars_iter.next() {
                        None | Some(' ') => self.set_primary_flag(ModulePrimaryFlags::RemoveDefaultLibraryName, true),
                        Some(c) => panic!("Unhandled characters in build info arg: 'Zl{c}...'; Data: \"{args_string}\""),
                    }

                    Some('m') => match parse_arg_string(chars_iter) {
                        Some(s) => match s.parse::<usize>() {
                            Ok(x) => self.precompiled_header_memory = Some(x),
                            Err(_) => panic!("Unhandled characters in build info arg: 'Zm{s}'; Data: \"{args_string}\""),
                        }
                        None => panic!("Unexpected characters in build info arg: 'Zm'; Data: \"{args_string}\""),
                    }

                    Some('o') => match chars_iter.next() {
                        None | Some(' ') => self.set_primary_flag(ModulePrimaryFlags::GenerateRicherDebugInfoForOptimizedCode, true),
                        Some('-') => match chars_iter.next() {
                            None | Some(' ') => self.set_primary_flag(ModulePrimaryFlags::GenerateRicherDebugInfoForOptimizedCode, false),
                            Some(c) => panic!("Unhandled characters in build info arg: 'Zo-{c}...'; Data: \"{args_string}\""),
                        }
                        Some(c) => panic!("Unhandled characters in build info arg: 'Zo{c}...'; Data: \"{args_string}\""),
                    }

                    Some('p') => match parse_arg_string(chars_iter) {
                        Some(x) => self.pack_structure_members = Some(x),
                        None => panic!("Missing identifier from feature toggle"),
                    }

                    Some('W') => match chars_iter.next() {
                        None | Some(' ') => self.set_primary_flag(ModulePrimaryFlags::WindowsRuntimeCompilation, true),
                        
                        Some(':') => match parse_arg_string(chars_iter) {
                            Some(s) if s == "nostdlib" => self.set_primary_flag(ModulePrimaryFlags::WindowsRuntimeCompilationNostdlib, true),
                            Some(s) if s == "nometadata" => self.set_secondary_flag(ModuleSecondaryFlags::WindowsRuntimeNoMetadata, true),
                            Some(s) => panic!("Unhandled characters in build info arg: 'ZW:{s}'; Data: \"{args_string}\""),
                            None => panic!("Unhandled characters in build info arg: 'ZW:'; Data: \"{args_string}\""),
                        }

                        Some(c) => panic!("Unhandled characters in build info arg: 'ZW{c}...'; Data: \"{args_string}\""),
                    }

                    Some(c) => panic!("Unhandled characters in build info arg: 'Z{c}...'; Data: \"{args_string}\""),
                    None => panic!("Unexpected character in build info arg: 'Z'; Data: \"{args_string}\""),
                }

                Some(c) => panic!("Unexpected character in build info arg: '{c}...'; Data: \"{args_string}\""),
            }
        }
    }
}

impl fmt::Display for Module {
    fn fmt(&self, f: &mut fmt::Formatter<'_>) -> fmt::Result {
        let has_explicit_empty_lines = self.members.iter().any(|m| matches!(m, ModuleMember::EmptyLine));
        let mut skip_empty_line = true;

        if self.is_header() && !self.members.iter().any(|m| {
            let ModuleMember::Preprocessor(p) = m else {
                return false;
            };
            p == "pragma once"
        }) {
            if !has_explicit_empty_lines {
                skip_empty_line = false;
            }
            writeln!(f, "#pragma once")?;
        }

        for (header, is_global) in self.headers.iter() {
            if *is_global {
                writeln!(f, "#include <{}>", header.to_string_lossy().trim_start_matches('/'))?;
            } else {
                writeln!(f, "#include \"{}\"", header.to_string_lossy().trim_start_matches('/'))?;
            }
        }

        if !self.headers.is_empty() && !self.members.is_empty() && !matches!(self.members.first(), Some(ModuleMember::Include(_, _))) {
            writeln!(f)?;
        }

        let mut prev_item: Option<&ModuleMember> = None;

        for item in self.members.iter() {
            if !matches!(
                (prev_item, item),
                (
                    Some(ModuleMember::Tagged(_, _)),
                    ModuleMember::Procedure(cpp::Procedure { .. }) | ModuleMember::Tagged(_, _)
                )
            ) {
                if !matches!(
                    (prev_item, item),
                    (
                        Some(ModuleMember::Preprocessor(_)),
                        ModuleMember::Preprocessor(_)
                    ) | (
                        Some(ModuleMember::Include(_, _)),
                        ModuleMember::Include(_, _)
                    ) | (
                        Some(ModuleMember::UsingNamespace(_)),
                        ModuleMember::UsingNamespace(_)
                    ) | (
                        Some(ModuleMember::Procedure(cpp::Procedure { body: None, .. })),
                        ModuleMember::Procedure(cpp::Procedure { body: None, .. })
                    ) | (
                        Some(ModuleMember::TypeDefinition(_)),
                        ModuleMember::TypeDefinition(_)
                    ) | (
                        Some(
                            ModuleMember::Constant(_)
                                | ModuleMember::Data { .. }
                                | ModuleMember::ThreadStorage { .. }
                        ),
                        ModuleMember::Constant(_)
                            | ModuleMember::Data { .. }
                            | ModuleMember::ThreadStorage { .. }
                    )
                ) {
                    if !skip_empty_line {
                        writeln!(f)?;
                    }
                    
                    if !has_explicit_empty_lines {
                        skip_empty_line = false;
                    }
                }
            }
            

            item.fmt(f)?;
            writeln!(f)?;

            prev_item = Some(item);
        }

        Ok(())
    }
}

#[cfg(test)]
mod tests {
    #[test]
    fn test() {
        let args_string = "";
        let mut chars_iter = args_string.chars().peekable();
        let mut module = super::Module::default();
        module.parse_arguments(
            &std::path::PathBuf::from("/Users/camden/Source/pdb-decompiler/out/test/"),
            "",
            args_string,
            &mut chars_iter
        );
    }
}<|MERGE_RESOLUTION|>--- conflicted
+++ resolved
@@ -466,12 +466,7 @@
                     None,
                     None,
                     None,
-<<<<<<< HEAD
-                    false,
-                    false
-=======
                     None
->>>>>>> 3ca81275
                 ) {
                     Ok(name) => name,
                     Err(_) => {
