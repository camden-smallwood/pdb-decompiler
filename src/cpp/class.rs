use super::*;
use std::{cell::RefCell, collections::BTreeMap, fmt, ops::Range, rc::Rc};

#[derive(Debug, Clone, PartialEq, Eq)]
pub struct BaseClass {
    pub type_name: String,
    pub index: pdb2::TypeIndex,
    pub offset: u32,
}

#[derive(Debug, Clone, PartialEq, Eq)]
pub enum ClassMember {
    Class(Rc<RefCell<Class>>),
    Enum(Enum),
    Field(Field),
    Method(Method),
    TypeDefinition(TypeDefinition),
}

impl fmt::Display for ClassMember {
    fn fmt(&self, f: &mut fmt::Formatter<'_>) -> fmt::Result {
        match self {
            Self::Class(data) => write!(f, "{}", data.borrow()),
            Self::Enum(data) => write!(f, "{}", data),
            Self::Field(data) => write!(f, "{}", data),
            Self::Method(data) => write!(f, "{}", data),
            Self::TypeDefinition(data) => write!(f, "{}", data),
        }
    }
}

#[derive(Debug, Clone, PartialEq, Eq)]
pub struct Field {
    pub type_name: String,
    pub name: String,
    pub display: String,
    pub offset: u64,
    pub size: usize,
    pub bitfield_info: Option<(u8, u8)>,
    pub attributes: pdb2::FieldAttributes
}

impl fmt::Display for Field {
    fn fmt(&self, f: &mut fmt::Formatter<'_>) -> fmt::Result {
        if self.attributes.is_static() {
            write!(f, "static ")?;
        }

        if self.attributes.is_virtual() || self.attributes.is_pure_virtual() || self.attributes.is_intro_virtual() {
            write!(f, "virtual ")?;
        }

        write!(f, "{}", self.display)?;

        if let Some((_, bitfield_length)) = self.bitfield_info.as_ref() {
            write!(f, " : {}", bitfield_length)?;
        }

        if self.attributes.is_pure_virtual() {
            write!(f, " = 0")?;
        }

        write!(f, ";")?;
        write!(f, " // 0x{:X}", self.offset)?;
        Ok(())
    }
}

#[derive(Debug, Clone, PartialEq, Eq)]
pub struct Method {
    pub is_inline: bool,
    pub declspecs: Vec<String>,
    pub signature: String,
    pub name: String,
    pub type_index: pdb2::TypeIndex,
    pub field_attributes: Option<pdb2::FieldAttributes>,
    pub function_attributes: pdb2::FunctionAttributes,
    pub modifier: Option<pdb2::ModifierType>,
}

impl fmt::Display for Method {
    fn fmt(&self, f: &mut fmt::Formatter<'_>) -> fmt::Result {
        write!(
            f,
            "{}{}{}{}{};",

            match self.field_attributes {
                Some(field_attributes) => {
                    if field_attributes.is_virtual() || field_attributes.is_pure_virtual() || field_attributes.is_intro_virtual() {
                        "virtual "
                    } else if field_attributes.is_static() {
                        "static "
                    } else {
                        ""
                    }
                },

                None => ""
            },

            if self.is_inline {
                "_inline "
            } else {
                ""
            },

            if !self.declspecs.is_empty() {
                format!("__declspec({}) ", self.declspecs.join(", "))
            } else {
                String::new()
            },

            self.signature,

            match self.field_attributes {
                Some(field_attributes) => if field_attributes.is_pure_virtual() {
                    " = 0"
                } else {
                    ""
                },

                None => ""
            }
        )
    }
}

#[derive(Debug, Clone, PartialEq, Eq)]
pub struct Class {
    pub kind: Option<pdb2::ClassKind>,
    pub is_union: bool,
    pub is_declaration: bool,
    pub name: String,
    pub index: pdb2::TypeIndex,
    pub depth: u32,
    pub line: u32,
    pub size: u64,
    pub base_classes: Vec<BaseClass>,
    pub members: Vec<ClassMember>,
    pub properties: Option<pdb2::TypeProperties>,
    pub field_attributes: Option<pdb2::FieldAttributes>,
}

fn find_unnamed_unions_in_struct(fields: &[&Field]) -> Vec<Range<usize>> {
    let mut unions_found: Vec<Range<usize>> = vec![];
    // Temporary map of unions and fields that'll be used to compute the list
    // of unnamed unions which are in the struct.
    let mut unions_found_temp: BTreeMap<(u64, u8), (Range<usize>, u64)> = BTreeMap::new();

    // Discover unions
    let mut curr_union_offset_range: Range<u64> = Range::default();
    for (i, field) in fields.iter().enumerate() {
        if field.offset == std::u64::MAX {
            continue;
        }
        
        // Check if the field is located inside of the union we're processing
        if curr_union_offset_range.contains(&field.offset) {
            // Third step of the "state machine", add new fields to the union.
            let union_info = unions_found_temp
                .get_mut(&(curr_union_offset_range.start, 0))
                .expect("key should exist in map");
            union_info.0.end = i + 1;
            // Update the union's size
            union_info.1 = std::cmp::max(
                union_info.1,
                field.offset - curr_union_offset_range.start + field.size as u64,
            );
            curr_union_offset_range.end = std::cmp::max(
                curr_union_offset_range.end,
                field.offset + field.size as u64,
            );
            // (Re)visit previous fields to compute the union's size
            // as well as the current union's end
            for previous_field in &fields[union_info.0.clone()] {
                if previous_field.offset == std::u64::MAX {
                    continue;
                }

                // Update the union's size
                if previous_field.offset > field.offset {
                    union_info.1 = std::cmp::max(
                        union_info.1,
                        previous_field.offset - field.offset + previous_field.size as u64,
                    );
                } else {
                    union_info.1 = std::cmp::max(union_info.1, previous_field.size as u64);
                }
                curr_union_offset_range.end = std::cmp::max(
                    curr_union_offset_range.end,
                    previous_field.offset + previous_field.size as u64,
                );
            }
        } else {
            match unions_found_temp
                .get_mut(&(field.offset, field.bitfield_info.unwrap_or_default().0))
            {
                Some(union_info) => {
                    // Second step of the "state machine", two fields share the
                    // same offset (taking bitfields into account). This becomes
                    // a union (the current one).
                    union_info.0.end = i + 1;
                    curr_union_offset_range.start = field.offset;
                    // (Re)visit previous fields to compute the union's size
                    // as well as the current union's end
                    for previous_field in &fields[union_info.0.clone()] {
                        if previous_field.offset == std::u64::MAX {
                            continue;
                        }

                        // Update the union's size
                        if previous_field.offset > field.offset {
                            union_info.1 = std::cmp::max(
                                union_info.1,
                                previous_field.offset - field.offset + previous_field.size as u64,
                            );
                        } else {
                            union_info.1 = std::cmp::max(union_info.1, previous_field.size as u64);
                        }
                        curr_union_offset_range.end = std::cmp::max(
                            curr_union_offset_range.end,
                            previous_field.offset + previous_field.size as u64,
                        );
                    }
                }
                None => {
                    // First step of the "state machine".
                    // Each field is a potential new union
                    unions_found_temp.insert(
                        (field.offset, field.bitfield_info.unwrap_or_default().0),
                        (Range { start: i, end: i }, field.size as u64),
                    );
                }
            }
        }
    }

    // Remove nested unions, they will be processed when we'll go deeper
    for (offset1, range1) in unions_found_temp.iter() {
        let mut is_top_level = true;
        for (offset2, range2) in unions_found_temp.iter() {
            if offset1 == offset2 {
                // Comparing a union with itself, ignore
                continue;
            }
            if range1.0.start >= range2.0.start && range1.0.end < range2.0.end {
                // Union #1 is contained by Union #2, no need to continue.
                // Union #1 isn't a "top-level" union.
                is_top_level = false;
                break;
            }
        }
        if is_top_level {
            // Only keep "top-level" union
            unions_found.push(range1.0.clone());
        }
    }
    
    unions_found
}

fn reconstruct_struct_fields(depth: u32, fields: &[&Field]) -> Vec<ClassMember> {
    let unions_found = find_unnamed_unions_in_struct(fields);
    
    let mut new_fields = vec![];

    for union_range in unions_found {
        if union_range.is_empty() {
            let field = &fields[union_range.start];
            new_fields.push(ClassMember::Field((*field).clone()));
        } else {
            let fields = reconstruct_union_fields(depth + 1, &fields[union_range]);

            let fields_size: usize = fields.iter().map(|m| {
                let ClassMember::Field(f) = m else { return 0 };
                if f.offset == std::u64::MAX {
                    0
                } else {
                    f.size
                }
            }).sum();

            new_fields.push(ClassMember::Class(Rc::new(RefCell::new(Class {
                kind: None,
                is_union: true,
                is_declaration: false,
                name: String::new(),
                index: pdb2::TypeIndex(0),
                depth: depth + 1,
                line: 0,
                size: fields_size as u64,
                base_classes: vec![],
                members: fields,
                properties: None,
                field_attributes: None,
            }))));
        }
    }

    new_fields
}

fn find_unnamed_structs_in_unions(fields: &[&Field]) -> Vec<Range<usize>> {
    let mut structs_found: Vec<Range<usize>> = vec![];

    let field_count = fields.len();
    let union_offset = fields[0].offset;
    let mut previous_field_offset = fields[0].offset;
    let mut previous_field_bit_offset = fields[0].bitfield_info.unwrap_or_default().0;

    for (i, field) in fields.iter().enumerate() {
        if field.offset == std::u64::MAX {
            continue;
        }

        // The field offset is lower than the offset of the previous field
        // -> "close" the struct
        if previous_field_offset > field.offset
            || (field.offset == previous_field_offset
                && previous_field_bit_offset > field.bitfield_info.unwrap_or_default().0)
        {
            if let Some(last_found_struct_range) = structs_found.pop() {
                // "Merge" previous field with the struct
                structs_found.push(Range {
                    start: last_found_struct_range.start,
                    end: i,
                });
            }
        }
        // Last element, check if we need to "close" a struct
        else if i == field_count - 1 {
            if let Some(last_found_struct_range) = structs_found.pop() {
                // Declare a new struct only if its length is greater than 1.
                if i > last_found_struct_range.start
                    && (field.offset != previous_field_offset
                        || field.bitfield_info.unwrap_or_default().0 != previous_field_bit_offset)
                {
                    // "Merge" previous field with the struct
                    structs_found.push(Range {
                        start: last_found_struct_range.start,
                        end: i + 1,
                    });
                } else {
                    structs_found.push(last_found_struct_range);
                }
            }
        }

        // Regular field, may be the beginning of a struct
        if field.offset == union_offset && field.bitfield_info.unwrap_or_default().0 == 0 {
            structs_found.push(Range { start: i, end: i });
        }

        previous_field_offset = field.offset;
        previous_field_bit_offset = field.bitfield_info.unwrap_or_default().0;
    }

    structs_found
}

fn reconstruct_union_fields(depth: u32, fields: &[&Field]) -> Vec<ClassMember> {
    let mut new_fields = vec![];

    let structs_found = find_unnamed_structs_in_unions(fields);

    for struct_range in structs_found {
        // Fields out of unnamed structs are represented by "empty" structs
        if struct_range.is_empty() {
            let field = fields[struct_range.start];
            new_fields.push(ClassMember::Field(field.clone()));
        } else {
            let fields = reconstruct_struct_fields(depth + 1, &fields[struct_range]);

            let fields_size: usize = fields.iter().map(|m| {
                let ClassMember::Field(f) = m else { return 0 };
                if f.offset == std::u64::MAX {
                    0
                } else {
                    f.size
                }
            }).sum();

            new_fields.push(ClassMember::Class(Rc::new(RefCell::new(Class {
                kind: Some(pdb2::ClassKind::Struct),
                is_union: false,
                is_declaration: false,
                name: String::new(),
                index: pdb2::TypeIndex(0),
                depth: depth + 1,
                line: 0,
                size: fields_size as u64,
                base_classes: vec![],
                members: fields,
                properties: None,
                field_attributes: None,
            }))));
        }
    }

    new_fields
}

impl Class {
    pub fn add_derived_from(
        &mut self,
        _: &pdb2::TypeFinder,
        _: pdb2::TypeIndex
    ) -> pdb2::Result<()> {
        // TODO
        Ok(())
    }

    pub fn add_members(
        &mut self,
        class_table: &mut Vec<Rc<RefCell<Class>>>,
        type_sizes: &mut HashMap<String, u64>,
        machine_type: pdb2::MachineType,
        type_info: &pdb2::TypeInformation,
        type_finder: &pdb2::TypeFinder,
        type_index: pdb2::TypeIndex,
    ) -> pdb2::Result<()> {
        match type_finder.find(type_index)?.parse() {
            Ok(pdb2::TypeData::FieldList(data)) => {
                for field in &data.fields {
                    self.add_member(class_table, type_sizes, machine_type, type_info, type_finder, field)?;
                }

                if let Some(continuation) = data.continuation {
                    self.add_members(class_table, type_sizes, machine_type, type_info, type_finder, continuation)?;
                }

                let fields = self.members.iter()
                    .filter(|m| matches!(m, ClassMember::Field(_)))
                    .map(|m| {
                        let ClassMember::Field(f) = m else { unreachable!() };
                        f
                    }).collect::<Vec<_>>();

                let new_fields = if self.is_union {
                    reconstruct_union_fields(self.depth, fields.as_slice())
                } else {
                    reconstruct_struct_fields(self.depth, fields.as_slice())
                };

                let mut remove_indices = vec![];

                for (i, member) in self.members.iter().enumerate() {
                    if let ClassMember::Field(Field { offset, .. }) = member
                        && *offset != std::u64::MAX
                    {
                        remove_indices.push(i);
                    }
                }

                let insert_index = remove_indices.iter().min().cloned().unwrap_or(self.members.len() - new_fields.len());

                for i in remove_indices.into_iter().rev() {
                    self.members.remove(i);
                }

                for member in new_fields.into_iter().rev() {
                    self.members.insert(insert_index, member);
                }
            }

            Ok(pdb2::TypeData::Primitive(pdb2::PrimitiveType { kind: pdb2::PrimitiveKind::NoType, indirection: None })) => {
                self.is_declaration = true;
            }

            Ok(other) => panic!("Unexpected type in Class::add_members, got {} -> {:?}", type_index, other),

            Err(e) => {
                println!("WARNING: failed to find type in Class::add_members, skipping: {e}");
            }
        }

        Ok(())
    }

    fn add_member(
        &mut self,
        class_table: &mut Vec<Rc<RefCell<Class>>>,
        type_sizes: &mut HashMap<String, u64>,
        machine_type: pdb2::MachineType,
        type_info: &pdb2::TypeInformation,
        type_finder: &pdb2::TypeFinder,
        field: &pdb2::TypeData
    ) -> pdb2::Result<()> {
        match *field {
            pdb2::TypeData::Member(ref data) => {
                let bitfield_info = match type_finder.find(data.field_type)?.parse()? {
                    pdb2::TypeData::Bitfield(data) => Some((data.position, data.length)),
                    _ => None,
                };
                
                self.members.push(ClassMember::Field(Field {
                    type_name: type_name(
                        class_table,
                        type_sizes,
                        machine_type,
                        type_info,
                        type_finder,
                        data.field_type,
                        None,
                        None,
                        None,
                        false,
                        false
                    )?,
                    name: data.name.to_string().to_string(),
                    display: type_name(
                        class_table,
                        type_sizes,
                        machine_type,
                        type_info,
                        type_finder,
                        data.field_type,
                        None,
                        Some(data.name.to_string().to_string()),
                        None,
                        false,
                        false
                    )?,
                    offset: data.offset,
                    size: type_size(class_table, type_sizes, machine_type, type_info, type_finder, data.field_type)?,
                    bitfield_info,
                    attributes: data.attributes
                }));
            }

            pdb2::TypeData::StaticMember(ref data) => {
                let bitfield_info = match type_finder.find(data.field_type)?.parse()? {
                    pdb2::TypeData::Bitfield(data) => Some((data.position, data.length)),
                    _ => None,
                };

                self.members.push(ClassMember::Field(Field {
                    type_name: format!(
                        "static {}",
                        type_name(
                            class_table,
                            type_sizes,
                            machine_type,
                            type_info,
                            type_finder,
                            data.field_type,
                            None,
                            None,
                            None,
                            false,
                            false
                        )?
                    ),
                    name: data.name.to_string().to_string(),
                    display: format!(
                        "static {}",
                        type_name(
                            class_table,
                            type_sizes,
                            machine_type,
                            type_info,
                            type_finder,
                            data.field_type,
                            None,
                            Some(data.name.to_string().to_string()),
                            None,
                            false,
                            false
                        )?
                    ),
                    offset: std::u64::MAX,
                    size: type_size(class_table, type_sizes, machine_type, type_info, type_finder, data.field_type)?,
                    bitfield_info,
                    attributes: data.attributes
                }));
            }

            pdb2::TypeData::BaseClass(ref data) => {
                self.base_classes.push(BaseClass {
                    type_name: format!(
                        "{}{}",
                        match data.attributes.access() {
                            1 => "private ",
                            2 => "protected ",
                            3 => "public ",
                            _ => "",
                        },
                        type_name(class_table, type_sizes, machine_type, type_info, type_finder, data.base_class, None, None, None, false, false)?
                    ),
                    offset: data.offset,
                    index: data.base_class
                });
            }

            pdb2::TypeData::VirtualBaseClass(ref data) => {
                self.base_classes.push(BaseClass {
                    type_name: format!(
                        "{}virtual {}",
                        match data.attributes.access() {
                            1 => "private ",
                            2 => "protected ",
                            3 => "public ",
                            _ => ""
                        },
                        type_name(class_table, type_sizes, machine_type, type_info, type_finder, data.base_class, None, None, None, false, false)?
                    ),
                    offset: data.base_pointer_offset,
                    index: data.base_class
                });
            }

            pdb2::TypeData::VirtualFunctionTablePointer(_data) => {
                // panic!("{data:#?}")
                // TODO: does this need handling?
            }

            pdb2::TypeData::Method(ref data) => match data.name.to_string().to_string().as_str() {
                // Ignore compiler-generated functions:
                "__vecDelDtor" | "__local_vftable_ctor_closure" | "__autoclassinit" => (),
                
                _ => {
                    let method = match type_finder.find(data.method_type)?.parse() {
                        Ok(pdb2::TypeData::MemberFunction(function_data)) => {
                            let modifier = get_member_function_modifier(&function_data, type_finder);

                            let signature = type_name(
                                class_table,
                                type_sizes,
                                machine_type,
                                type_info,
                                type_finder,
                                data.method_type,
                                modifier.as_ref(),
                                Some(data.name.to_string().to_string()),
                                None,
                                false,
                                false
                            )?;

                            Method {
                                is_inline: false,
                                declspecs: vec![],
                                signature,
                                name: data.name.to_string().to_string(),
                                type_index: data.method_type,
                                field_attributes: Some(data.attributes),
                                function_attributes: function_data.attributes,
                                modifier,
                            }
                        }
            
                        Ok(data) => panic!("Unhandled member function type data in Class::add_member - {:#?}", data),
                        Err(err) => panic!("Unhandled error in Class::add_member - {}", err)
                    };

                    self.members.push(ClassMember::Method(method));
                }
            }

            pdb2::TypeData::OverloadedMethod(ref data) => {
                match type_finder.find(data.method_list)?.parse() {
                    Ok(pdb2::TypeData::MethodList(method_list)) => {
                        for pdb2::MethodListEntry {
                            attributes,
                            method_type,
                            ..
                        } in method_list.methods {
                            match data.name.to_string().to_string().as_str() {
                                "__vecDelDtor" | "__local_vftable_ctor_closure" | "__autoclassinit" => (),

                                _ => {
                                    let method = match type_finder.find(method_type)?.parse() {
                                        Ok(pdb2::TypeData::MemberFunction(function_data)) => {
                                            let modifier = get_member_function_modifier(&function_data, type_finder);

                                            let signature = type_name(
                                                class_table,
                                                type_sizes,
                                                machine_type,
                                                type_info,
                                                type_finder,
                                                method_type,
                                                modifier.as_ref(),
                                                Some(data.name.to_string().to_string()),
                                                None,
                                                false,
                                                false
                                            )?;
                                            
                                            Method {
                                                is_inline: false,
                                                declspecs: vec![],
                                                signature,
                                                name: data.name.to_string().to_string(),
                                                type_index: method_type,
                                                field_attributes: Some(attributes),
                                                function_attributes: function_data.attributes,
                                                modifier,
                                            }
                                        }
                            
                                        Ok(data) => panic!("Unhandled member function type data in Class::add_member - {:#?}", data),
                                        Err(err) => panic!("Unhandled error in Class::add_member - {}", err)
                                    };
                    
                                    self.members.push(ClassMember::Method(method));
                                }
                            }
                        }
                    }

                    Ok(other) => panic!(
                        "error: unexpected type in Class::add_member - {}, got {} -> {:?}",
                        "processing OverloadedMethod, expected MethodList",
                        data.method_list,
                        other
                    ),

                    Err(err) => panic!("Unhandled error in Class::add_member - {}", err)
                }
            }

            pdb2::TypeData::Nested(ref nested_data) => {
                let nested_type_item = type_finder.find(nested_data.nested_type)?;
                let nested_type_data = nested_type_item.parse()?;
                
                match &nested_type_data {
                    data if matches!(data, pdb2::TypeData::Class(_) | pdb2::TypeData::Union(_)) => {
                        let (size, properties, fields, derived_from) = match &data {
                            pdb2::TypeData::Class(class_data) => {
                                (class_data.size, class_data.properties, class_data.fields, class_data.derived_from)
                            }

                            pdb2::TypeData::Union(union_data) => {
                                (union_data.size, union_data.properties, Some(union_data.fields), None)
                            }

                            _ => unreachable!(),
                        };

                        let definition = Rc::new(RefCell::new(Class {
                            kind: match &data {
                                pdb2::TypeData::Class(data) => Some(data.kind),
                                _ => None,
                            },
                            is_union: matches!(data, pdb2::TypeData::Union(_)),
                            is_declaration: false,
                            name: nested_data.name.to_string().to_string(),
                            index: nested_data.nested_type,
                            depth: self.depth + 1,
                            line: 0,
                            size: size,
                            base_classes: vec![],
                            members: vec![],
                            properties: Some(properties),
                            field_attributes: Some(nested_data.attributes),
                        }));

                        if !class_table.iter().any(|c| c.borrow().index == nested_data.nested_type) {
                            class_table.push(definition.clone());
                        }
        
                        if let Some(derived_from) = derived_from {
                            definition.borrow_mut().add_derived_from(type_finder, derived_from)?;
                        }
        
                        if properties.forward_reference() {
                            definition.borrow_mut().is_declaration = true;
                        } else if let Some(fields) = fields {
                            let mut temp = definition.borrow().clone();
                            temp.add_members(class_table, type_sizes, machine_type, type_info, type_finder, fields)?;
                            *definition.borrow_mut() = temp;
                        }
                        
                        let mut exists = false;
                        
                        for member in self.members.iter() {
                            if let ClassMember::Class(other_definition) = member
                                && definition.borrow().kind == other_definition.borrow().kind
                                && definition.borrow().name == other_definition.borrow().name
                                && definition.borrow().size == other_definition.borrow().size
                                && definition.borrow().base_classes.eq(&other_definition.borrow().base_classes)
                                && definition.borrow().members.eq(&other_definition.borrow().members)
                            {
                                exists = true;
                                break;
                            }
                        }
                        
                        if !exists {
                            self.members.push(ClassMember::Class(definition));
                        }
                    }
        
                    pdb2::TypeData::Enumeration(data) => {
                        let mut definition = Enum {
                            name: nested_data.name.to_string().to_string(),
                            index: nested_data.nested_type,
                            depth: self.depth + 1,
                            line: 0,
                            underlying_type_name: type_name(class_table, type_sizes, machine_type, type_info, type_finder, data.underlying_type, None, None, None, false, false)?,
                            size: type_size(class_table, type_sizes, machine_type, type_info, type_finder, data.underlying_type)?,
                            is_declaration: false,
                            values: vec![],
                            properties: data.properties,
                            field_attributes: Some(nested_data.attributes),
                        };
        
                        if data.properties.forward_reference() {
                            definition.is_declaration = true;
                        } else {
                            definition.add_members(type_finder, data.fields)?;
                        }

                        let mut exists = false;
        
                        for member in self.members.iter() {
                            if let ClassMember::Enum(other_definition) = member
                                && definition.name == other_definition.name
                                && definition.values.eq(&other_definition.values)
                            {
                                exists = true;
                                break;
                            }
                        }
        
                        if !exists {
                            self.members.push(ClassMember::Enum(definition));
                        }
                    }
        
<<<<<<< HEAD
                    pdb2::TypeData::Pointer(data) => {
                        let type_name = type_name(
                            class_table,
                            type_sizes,
                            machine_type,
                            type_info,
                            type_finder,
                            data.underlying_type,
                            None,
                            Some(nested_data.name.to_string().to_string()),
                            None,
                            false, 
                            false
                        )?;

                        self.members.push(ClassMember::TypeDefinition(TypeDefinition {
                            type_name,
                            underlying_type: data.underlying_type,
                            field_attributes: Some(nested_data.attributes),
                            pointer_attributes: Some(data.attributes),
                            containing_class: data.containing_class,
                        }));
                    }

                    pdb2::TypeData::Modifier(data) => {
                        let mut type_name = self::type_name(
                            class_table,
                            type_sizes,
                            machine_type,
                            type_info,
                            type_finder,
                            data.underlying_type,
                            Some(data),
                            Some(nested_data.name.to_string().to_string()),
                            None,
                            false, 
                            false
                        )?;

                        if data.constant {
                            type_name.push_str("const");
                        }

                        if data.volatile {
                            type_name.push_str("volatile ");
                        }

                        self.members.push(ClassMember::TypeDefinition(TypeDefinition {
                            type_name,
                            underlying_type: data.underlying_type,
                            field_attributes: Some(nested_data.attributes),
                            pointer_attributes: None,
                            containing_class: None,
                        }));
                    }

                    pdb2::TypeData::Primitive(data) => {
                        let mut type_name = primitive_name(data.kind).to_string();

                        if data.indirection.is_some() {
                            type_name.push_str(" *");
                        } else {
                            type_name.push(' ');
                        }

                        type_name.push_str(nested_data.name.to_string().to_string().as_str());

                        self.members.push(ClassMember::TypeDefinition(TypeDefinition {
                            type_name,
                            underlying_type: nested_data.nested_type,
                            field_attributes: Some(nested_data.attributes),
                            pointer_attributes: None,
                            containing_class: None,
                        }));
                    }

                    pdb2::TypeData::Array(data) => {
                        let mut type_name = type_name(class_table, type_sizes, machine_type, type_info, type_finder, data.element_type, None, Some(nested_data.name.to_string().to_string()), None, false, false)?;
                        let mut element_size = type_size(class_table, type_sizes, machine_type, type_info, type_finder, data.element_type)?;
            
                        if element_size == 0 {
                            let element_type_data = type_finder.find(data.element_type)?.parse()?;
            
                            let mut type_iter = type_info.iter();
            
                            loop {
                                let current_type_item = match type_iter.next() {
                                    Ok(Some(current_type_item)) => current_type_item,
                                    Ok(None) | Err(_) => break,
                                };
            
                                let current_type_data = match current_type_item.parse() {
                                    Ok(current_type_data) => current_type_data,
                                    Err(_) => continue,
                                };
            
                                match &current_type_data {
                                    pdb2::TypeData::Primitive(_) if matches!(element_type_data, pdb2::TypeData::Primitive(_)) => (),
                                    pdb2::TypeData::Class(_) if matches!(element_type_data, pdb2::TypeData::Class(_)) => (),
                                    pdb2::TypeData::Member(_) if matches!(element_type_data, pdb2::TypeData::Member(_)) => (),
                                    pdb2::TypeData::MemberFunction(_) if matches!(element_type_data, pdb2::TypeData::MemberFunction(_)) => (),
                                    pdb2::TypeData::OverloadedMethod(_) if matches!(element_type_data, pdb2::TypeData::OverloadedMethod(_)) => (),
                                    pdb2::TypeData::Method(_) if matches!(element_type_data, pdb2::TypeData::Method(_)) => (),
                                    pdb2::TypeData::StaticMember(_) if matches!(element_type_data, pdb2::TypeData::StaticMember(_)) => (),
                                    pdb2::TypeData::Nested(_) if matches!(element_type_data, pdb2::TypeData::Nested(_)) => (),
                                    pdb2::TypeData::BaseClass(_) if matches!(element_type_data, pdb2::TypeData::BaseClass(_)) => (),
                                    pdb2::TypeData::VirtualBaseClass(_) if matches!(element_type_data, pdb2::TypeData::VirtualBaseClass(_)) => (),
                                    pdb2::TypeData::VirtualFunctionTablePointer(_) if matches!(element_type_data, pdb2::TypeData::VirtualFunctionTablePointer(_)) => (),
                                    pdb2::TypeData::Procedure(_) if matches!(element_type_data, pdb2::TypeData::Procedure(_)) => (),
                                    pdb2::TypeData::Pointer(_) if matches!(element_type_data, pdb2::TypeData::Pointer(_)) => (),
                                    pdb2::TypeData::Modifier(_) if matches!(element_type_data, pdb2::TypeData::Modifier(_)) => (),
                                    pdb2::TypeData::Enumeration(_) if matches!(element_type_data, pdb2::TypeData::Enumeration(_)) => (),
                                    pdb2::TypeData::Enumerate(_) if matches!(element_type_data, pdb2::TypeData::Enumerate(_)) => (),
                                    pdb2::TypeData::Array(_) if matches!(element_type_data, pdb2::TypeData::Array(_)) => (),
                                    pdb2::TypeData::Union(_) if matches!(element_type_data, pdb2::TypeData::Union(_)) => (),
                                    pdb2::TypeData::Bitfield(_) if matches!(element_type_data, pdb2::TypeData::Bitfield(_)) => (),
                                    pdb2::TypeData::FieldList(_) if matches!(element_type_data, pdb2::TypeData::FieldList(_)) => (),
                                    pdb2::TypeData::ArgumentList(_) if matches!(element_type_data, pdb2::TypeData::ArgumentList(_)) => (),
                                    pdb2::TypeData::MethodList(_) if matches!(element_type_data, pdb2::TypeData::MethodList(_)) => (),
                                    _ => continue
                                }
                                
                                if current_type_data.name() == element_type_data.name()
                                    && let Ok(current_type_size) = type_size(class_table, type_sizes, machine_type, type_info, type_finder, current_type_item.index())
                                    && current_type_size != 0
                                {
                                    element_size = current_type_size;
                                    break;
                                }
                            }
                        }
            
                        for &size in data.dimensions.iter() {
                            type_name = format!("{}[{}]", type_name, if element_size == 0 { size } else { size / element_size as u32 });
                            element_size = size as usize;
                        }

                        self.members.push(ClassMember::TypeDefinition(TypeDefinition {
                            type_name,
                            underlying_type: nested_data.nested_type,
                            field_attributes: Some(nested_data.attributes),
                            pointer_attributes: None,
                            containing_class: None,
                        }));
                    }

                    pdb2::TypeData::Procedure(_) => {
                        let type_name = type_name(
=======
                    pdb2::TypeData::Pointer(_)
                    | pdb2::TypeData::Modifier(_)
                    | pdb2::TypeData::Primitive(_)
                    | pdb2::TypeData::Array(_)
                    | pdb2::TypeData::Procedure(_) => {
                        let type_name = self::type_name(
>>>>>>> 672e3a86
                            class_table,
                            type_sizes,
                            machine_type,
                            type_info,
                            type_finder,
                            nested_data.nested_type,
                            None,
                            Some(nested_data.name.to_string().to_string()),
                            None,
                            false, 
                            false
                        )?;

                        self.members.push(ClassMember::TypeDefinition(TypeDefinition {
                            type_name,
                            underlying_type: nested_data.nested_type,
                            field_attributes: Some(nested_data.attributes),
                            pointer_attributes: None,
                            containing_class: None,
                        }));
                    }

                    _ => return Err(
                        pdb2::Error::IoError(
                            std::io::Error::new(
                                std::io::ErrorKind::InvalidInput,
                                format!(
                                    "Unhandled nested type data at index {} in Class::add_member: {:#?}",
                                    nested_type_item.index(), nested_type_data
                                )
                            )
                        )
                    )
                }
            }

            ref data => panic!("Unhandled type data in Class::add_member - {} - {:#?}", self.name, data)
        }

        Ok(())
    }
}

impl fmt::Display for Class {
    fn fmt(&self, f: &mut fmt::Formatter<'_>) -> fmt::Result {
        write!(
            f,
            "{}{}",
            match self.kind {
                Some(pdb2::ClassKind::Class) => "class",
                Some(pdb2::ClassKind::Struct) => "struct",
                Some(pdb2::ClassKind::Interface) => "interface",
                None => {
                    assert!(self.is_union);
                    "union"
                }
            },
            if self.name.is_empty() {
                String::new()
            } else {
                format!(" {}", self.name)
            }
        )?;

        if !self.base_classes.is_empty() {
            let last_base_class_index = self.base_classes.len() - 1;

            for (i, base) in self.base_classes.iter().enumerate() {
                if i == 0 {
                    writeln!(f, " :")?;
                } else {
                    writeln!(f)?;
                }
                        
                for _ in 0..self.depth {
                    write!(f, "    ")?;
                }
                
                write!(f, "    {}{}", base.type_name, if i == last_base_class_index { "" } else { "," })?;
            }
        }

        if self.is_declaration {
            write!(f, ";")?;
            return Ok(())
        }
        
        writeln!(f)?;

        for _ in 0..self.depth {
            write!(f, "    ")?;
        }

        writeln!(f, "{{")?;

        let mut prev_access: Option<&str> = match self.kind.as_ref() {
            Some(pdb2::ClassKind::Struct) => Some("public"),
            _ => {
                if self.is_union {
                    Some("public")
                } else {
                    None
                }
            }
        };

        for member in self.members.iter() {
            let field_attributes = match member {
                ClassMember::Class(data) => data.borrow().field_attributes,
                ClassMember::Enum(data) => data.field_attributes,
                ClassMember::Field(data) => Some(data.attributes),
                ClassMember::Method(data) => data.field_attributes,
                ClassMember::TypeDefinition(data) => data.field_attributes,
            };

            let member_access = match field_attributes.map(|a| a.access()) {
                Some(1) => Some("private"),
                Some(2) => Some("protected"),
                Some(3) => Some("public"),
                _ => prev_access
            };

            if member_access.is_none() && prev_access.is_none() {
                writeln!(f, "public:")?;
                prev_access = Some("public");
            }
            else if member_access != prev_access {
                if let Some(member_access) = member_access {
                    for _ in 0..self.depth {
                        write!(f, "    ")?;
                    }
            
                    writeln!(f, "{}:", member_access)?;
                }

                prev_access = member_access;
            }

            for _ in 0..self.depth {
                write!(f, "    ")?;
            }
    
            writeln!(f, "    {}", member)?;
        }

        for _ in 0..self.depth {
            write!(f, "    ")?;
        }

        if !self.name.is_empty() && self.size != 0 {
            writeln!(f, "}};")?;

            for _ in 0..self.depth {
                write!(f, "    ")?;
            }

            write!(f, "static_assert(sizeof({}) == {}, \"Invalid {} size\");", self.name, self.size, self.name)?;
        } else {
            write!(f, "}};")?;
        }

        Ok(())
    }
}<|MERGE_RESOLUTION|>--- conflicted
+++ resolved
@@ -829,163 +829,12 @@
                         }
                     }
         
-<<<<<<< HEAD
-                    pdb2::TypeData::Pointer(data) => {
-                        let type_name = type_name(
-                            class_table,
-                            type_sizes,
-                            machine_type,
-                            type_info,
-                            type_finder,
-                            data.underlying_type,
-                            None,
-                            Some(nested_data.name.to_string().to_string()),
-                            None,
-                            false, 
-                            false
-                        )?;
-
-                        self.members.push(ClassMember::TypeDefinition(TypeDefinition {
-                            type_name,
-                            underlying_type: data.underlying_type,
-                            field_attributes: Some(nested_data.attributes),
-                            pointer_attributes: Some(data.attributes),
-                            containing_class: data.containing_class,
-                        }));
-                    }
-
-                    pdb2::TypeData::Modifier(data) => {
-                        let mut type_name = self::type_name(
-                            class_table,
-                            type_sizes,
-                            machine_type,
-                            type_info,
-                            type_finder,
-                            data.underlying_type,
-                            Some(data),
-                            Some(nested_data.name.to_string().to_string()),
-                            None,
-                            false, 
-                            false
-                        )?;
-
-                        if data.constant {
-                            type_name.push_str("const");
-                        }
-
-                        if data.volatile {
-                            type_name.push_str("volatile ");
-                        }
-
-                        self.members.push(ClassMember::TypeDefinition(TypeDefinition {
-                            type_name,
-                            underlying_type: data.underlying_type,
-                            field_attributes: Some(nested_data.attributes),
-                            pointer_attributes: None,
-                            containing_class: None,
-                        }));
-                    }
-
-                    pdb2::TypeData::Primitive(data) => {
-                        let mut type_name = primitive_name(data.kind).to_string();
-
-                        if data.indirection.is_some() {
-                            type_name.push_str(" *");
-                        } else {
-                            type_name.push(' ');
-                        }
-
-                        type_name.push_str(nested_data.name.to_string().to_string().as_str());
-
-                        self.members.push(ClassMember::TypeDefinition(TypeDefinition {
-                            type_name,
-                            underlying_type: nested_data.nested_type,
-                            field_attributes: Some(nested_data.attributes),
-                            pointer_attributes: None,
-                            containing_class: None,
-                        }));
-                    }
-
-                    pdb2::TypeData::Array(data) => {
-                        let mut type_name = type_name(class_table, type_sizes, machine_type, type_info, type_finder, data.element_type, None, Some(nested_data.name.to_string().to_string()), None, false, false)?;
-                        let mut element_size = type_size(class_table, type_sizes, machine_type, type_info, type_finder, data.element_type)?;
-            
-                        if element_size == 0 {
-                            let element_type_data = type_finder.find(data.element_type)?.parse()?;
-            
-                            let mut type_iter = type_info.iter();
-            
-                            loop {
-                                let current_type_item = match type_iter.next() {
-                                    Ok(Some(current_type_item)) => current_type_item,
-                                    Ok(None) | Err(_) => break,
-                                };
-            
-                                let current_type_data = match current_type_item.parse() {
-                                    Ok(current_type_data) => current_type_data,
-                                    Err(_) => continue,
-                                };
-            
-                                match &current_type_data {
-                                    pdb2::TypeData::Primitive(_) if matches!(element_type_data, pdb2::TypeData::Primitive(_)) => (),
-                                    pdb2::TypeData::Class(_) if matches!(element_type_data, pdb2::TypeData::Class(_)) => (),
-                                    pdb2::TypeData::Member(_) if matches!(element_type_data, pdb2::TypeData::Member(_)) => (),
-                                    pdb2::TypeData::MemberFunction(_) if matches!(element_type_data, pdb2::TypeData::MemberFunction(_)) => (),
-                                    pdb2::TypeData::OverloadedMethod(_) if matches!(element_type_data, pdb2::TypeData::OverloadedMethod(_)) => (),
-                                    pdb2::TypeData::Method(_) if matches!(element_type_data, pdb2::TypeData::Method(_)) => (),
-                                    pdb2::TypeData::StaticMember(_) if matches!(element_type_data, pdb2::TypeData::StaticMember(_)) => (),
-                                    pdb2::TypeData::Nested(_) if matches!(element_type_data, pdb2::TypeData::Nested(_)) => (),
-                                    pdb2::TypeData::BaseClass(_) if matches!(element_type_data, pdb2::TypeData::BaseClass(_)) => (),
-                                    pdb2::TypeData::VirtualBaseClass(_) if matches!(element_type_data, pdb2::TypeData::VirtualBaseClass(_)) => (),
-                                    pdb2::TypeData::VirtualFunctionTablePointer(_) if matches!(element_type_data, pdb2::TypeData::VirtualFunctionTablePointer(_)) => (),
-                                    pdb2::TypeData::Procedure(_) if matches!(element_type_data, pdb2::TypeData::Procedure(_)) => (),
-                                    pdb2::TypeData::Pointer(_) if matches!(element_type_data, pdb2::TypeData::Pointer(_)) => (),
-                                    pdb2::TypeData::Modifier(_) if matches!(element_type_data, pdb2::TypeData::Modifier(_)) => (),
-                                    pdb2::TypeData::Enumeration(_) if matches!(element_type_data, pdb2::TypeData::Enumeration(_)) => (),
-                                    pdb2::TypeData::Enumerate(_) if matches!(element_type_data, pdb2::TypeData::Enumerate(_)) => (),
-                                    pdb2::TypeData::Array(_) if matches!(element_type_data, pdb2::TypeData::Array(_)) => (),
-                                    pdb2::TypeData::Union(_) if matches!(element_type_data, pdb2::TypeData::Union(_)) => (),
-                                    pdb2::TypeData::Bitfield(_) if matches!(element_type_data, pdb2::TypeData::Bitfield(_)) => (),
-                                    pdb2::TypeData::FieldList(_) if matches!(element_type_data, pdb2::TypeData::FieldList(_)) => (),
-                                    pdb2::TypeData::ArgumentList(_) if matches!(element_type_data, pdb2::TypeData::ArgumentList(_)) => (),
-                                    pdb2::TypeData::MethodList(_) if matches!(element_type_data, pdb2::TypeData::MethodList(_)) => (),
-                                    _ => continue
-                                }
-                                
-                                if current_type_data.name() == element_type_data.name()
-                                    && let Ok(current_type_size) = type_size(class_table, type_sizes, machine_type, type_info, type_finder, current_type_item.index())
-                                    && current_type_size != 0
-                                {
-                                    element_size = current_type_size;
-                                    break;
-                                }
-                            }
-                        }
-            
-                        for &size in data.dimensions.iter() {
-                            type_name = format!("{}[{}]", type_name, if element_size == 0 { size } else { size / element_size as u32 });
-                            element_size = size as usize;
-                        }
-
-                        self.members.push(ClassMember::TypeDefinition(TypeDefinition {
-                            type_name,
-                            underlying_type: nested_data.nested_type,
-                            field_attributes: Some(nested_data.attributes),
-                            pointer_attributes: None,
-                            containing_class: None,
-                        }));
-                    }
-
-                    pdb2::TypeData::Procedure(_) => {
-                        let type_name = type_name(
-=======
                     pdb2::TypeData::Pointer(_)
                     | pdb2::TypeData::Modifier(_)
                     | pdb2::TypeData::Primitive(_)
                     | pdb2::TypeData::Array(_)
                     | pdb2::TypeData::Procedure(_) => {
                         let type_name = self::type_name(
->>>>>>> 672e3a86
                             class_table,
                             type_sizes,
                             machine_type,
